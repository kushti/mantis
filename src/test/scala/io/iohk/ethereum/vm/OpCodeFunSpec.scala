--- conflicted
+++ resolved
@@ -428,14 +428,6 @@
   }
 
   test(JUMP) { op =>
-<<<<<<< HEAD
-    // TODO: add test for destination > Int.MaxValue
-
-    val jumpDest: Byte = (Byte.MaxValue / 2).toByte
-    val stateGen = getProgramStateGen(
-      stackGen = getStackGen().map(stack => stack.pop._2.push(UInt256(jumpDest))),
-      codeGen = getByteStringGen(0, Byte.MaxValue)
-=======
 
     // have about 1 in 2 opcodes be a JUMPDEST
     val opcodes = config.opCodes ++ List.fill(config.opCodes.size)(JUMPDEST)
@@ -446,7 +438,6 @@
       8 -> getUInt256Gen(0, codeSize),
       1 -> getUInt256Gen(codeSize, Int.MaxValue),
       1 -> getUInt256Gen(Int.MaxValue, UInt256.MaxValue)
->>>>>>> 75ea298f
     )
 
     val stateGen = for {
@@ -512,14 +503,6 @@
   }
 
   test(JUMPI) { op =>
-<<<<<<< HEAD
-    // TODO: add test for destination > Int.MaxValue
-
-    val jumpDest: Byte = (Byte.MaxValue / 2).toByte
-    val stateGen = getProgramStateGen(
-      stackGen = getStackGen(elems = 1, maxUInt = UInt256(1)).map(stack => stack.push(UInt256(jumpDest))),
-      codeGen = getByteStringGen(0, Byte.MaxValue)
-=======
     // have about 1 in 2 opcodes be a JUMPDEST
     val opcodes = config.opCodes ++ List.fill(config.opCodes.size)(JUMPDEST)
     val opcodeGen = Gen.oneOf(opcodes).map(_.code)
@@ -531,7 +514,6 @@
       4 -> getUInt256Gen(0, codeSize),
       1 -> getUInt256Gen(codeSize, Int.MaxValue),
       1 -> getUInt256Gen(Int.MaxValue, UInt256.MaxValue)
->>>>>>> 75ea298f
     )
 
     val stateGen = for {
