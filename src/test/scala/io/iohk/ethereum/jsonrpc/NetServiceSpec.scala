package io.iohk.ethereum.jsonrpc

import java.net.InetSocketAddress

import akka.actor.ActorSystem
import akka.agent.Agent
import akka.testkit.TestProbe
import io.iohk.ethereum.{NormalPatience, crypto}
import io.iohk.ethereum.jsonrpc.NetService._
import io.iohk.ethereum.network.{Peer, PeerActor, PeerManagerActor}
import io.iohk.ethereum.nodebuilder.SecureRandomBuilder
import io.iohk.ethereum.utils.{NodeStatus, ServerStatus}
import org.scalatest.concurrent.ScalaFutures
import org.scalatest.{FlatSpec, Matchers}

import scala.concurrent.ExecutionContext.Implicits.global

class NetServiceSpec extends FlatSpec with Matchers with ScalaFutures with NormalPatience with SecureRandomBuilder {

  "NetService" should "return handshaked peer count" in new TestSetup {
    val resF = netService.peerCount(PeerCountRequest())

    peerManager.expectMsg(PeerManagerActor.GetPeers)
    peerManager.reply(PeerManagerActor.Peers(Map(
      Peer(new InetSocketAddress(1), testRef) -> PeerActor.Status.Handshaked,
      Peer(new InetSocketAddress(2), testRef) -> PeerActor.Status.Handshaked,
      Peer(new InetSocketAddress(3), testRef) -> PeerActor.Status.Connecting)))

    resF.futureValue shouldBe Right(PeerCountResponse(2))
  }

  it should "return listening response" in new TestSetup {
    netService.listening(ListeningRequest()).futureValue shouldBe Right(ListeningResponse(true))
  }

  it should "return version response" in new TestSetup {
    netService.version(VersionRequest()).futureValue shouldBe Right(VersionResponse("1"))
  }

  trait TestSetup {
    implicit val system = ActorSystem("Testsystem")

    val testRef = TestProbe().ref

    val peerManager = TestProbe()

<<<<<<< HEAD
    val nodeStatus = NodeStatus(crypto.generateKeyPair(), ServerStatus.Listening(new InetSocketAddress(9000)),
      discoveryStatus = ServerStatus.NotListening)
=======
    val nodeStatus = NodeStatus(crypto.generateKeyPair(secureRandom), ServerStatus.Listening(new InetSocketAddress(9000)))
>>>>>>> 32282aba
    val netService = new NetService(Agent(nodeStatus), peerManager.ref)
  }

}<|MERGE_RESOLUTION|>--- conflicted
+++ resolved
@@ -44,12 +44,8 @@
 
     val peerManager = TestProbe()
 
-<<<<<<< HEAD
-    val nodeStatus = NodeStatus(crypto.generateKeyPair(), ServerStatus.Listening(new InetSocketAddress(9000)),
+    val nodeStatus = NodeStatus(crypto.generateKeyPair(secureRandom), ServerStatus.Listening(new InetSocketAddress(9000)),
       discoveryStatus = ServerStatus.NotListening)
-=======
-    val nodeStatus = NodeStatus(crypto.generateKeyPair(secureRandom), ServerStatus.Listening(new InetSocketAddress(9000)))
->>>>>>> 32282aba
     val netService = new NetService(Agent(nodeStatus), peerManager.ref)
   }
 
