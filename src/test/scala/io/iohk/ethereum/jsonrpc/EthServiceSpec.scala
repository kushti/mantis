--- conflicted
+++ resolved
@@ -20,7 +20,7 @@
 
   it should "answer eth_blockNumber with the latest block number" in new TestSetup {
     val bestBlockNumber = 10
-    storagesInstance.storages.appStateStorage.putBestBlockNumber(bestBlockNumber)
+    (appStateStorage.getBestBlockNumber _).expects().returning(bestBlockNumber)
 
     val response = Await.result(ethService.bestBlockNumber(BestBlockNumberRequest()), Duration.Inf)
     response.bestBlockNumber shouldEqual bestBlockNumber
@@ -209,13 +209,9 @@
     val storagesInstance = new SharedEphemDataSources with Storages.DefaultStorages
     val blockchain = BlockchainImpl(storagesInstance.storages)
 
-<<<<<<< HEAD
-    val ethService = new EthService(blockchain, storagesInstance.storages.appStateStorage)
-=======
     val appStateStorage = mock[AppStateStorage]
 
     val ethService = new EthService(blockchain, appStateStorage)
->>>>>>> dd5bf3ad
 
     val blockToRequest = Block(Fixtures.Blocks.Block3125369.header, Fixtures.Blocks.Block3125369.body)
     val blockToRequestHash = blockToRequest.header.hash
