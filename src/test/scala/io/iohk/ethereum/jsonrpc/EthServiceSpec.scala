package io.iohk.ethereum.jsonrpc

<<<<<<< HEAD
import io.iohk.ethereum.db.storage.AppStateStorage
import io.iohk.ethereum.jsonrpc.EthService.{ProtocolVersionRequest, SyncingRequest, SyncingResponse}
import org.scalamock.scalatest.MockFactory
=======
import io.iohk.ethereum.Fixtures
import io.iohk.ethereum.db.components.{SharedEphemDataSources, Storages}
import io.iohk.ethereum.domain.{Block, BlockchainImpl}
import io.iohk.ethereum.jsonrpc.EthService._
import io.iohk.ethereum.network.p2p.messages.PV62.BlockBody
>>>>>>> 3bc6831b
import org.scalatest.concurrent.ScalaFutures
import org.scalatest.{FlatSpec, Matchers}

import scala.concurrent.ExecutionContext.Implicits.global
import scala.concurrent.duration.Duration
import scala.concurrent.Await

class EthServiceSpec extends FlatSpec with Matchers with ScalaFutures {

  behavior of "EthService"

  it should "return ethereum protocol version" in new TestSetup {
    val response = ethService.protocolVersion(ProtocolVersionRequest())
    val protocolVersion = response.futureValue.value

    protocolVersion shouldEqual "0x3f"
    Integer.parseInt(protocolVersion.drop(2), 16) shouldEqual EthService.CurrentProtocolVersion
  }

<<<<<<< HEAD
  it should "return syncing info" in new TestSetup {
    (appStateStorage.getSyncStartingBlock _).expects().returning(999)
    (appStateStorage.getEstimatedHighestBlock _).expects().returning(10000)
    (appStateStorage.getBestBlockNumber _).expects().returning(200)
    val response = ethService.syncing(SyncingRequest())

    response.futureValue shouldEqual SyncingResponse(
      startingBlock = 999,
      currentBlock = 200,
      highestBlock = 10000
    )
  }

  trait TestSetup extends MockFactory {
    val appStateStorage = mock[AppStateStorage]
    val ethService = new EthService(appStateStorage)
=======
  it should "answer eth_getBlockTransactionCountByHash with None when the requested block isn't in the blockchain" in new TestSetup {
    val request = TxCountByBlockHashRequest(blockToRequestHash)
    val response = Await.result(ethService.getBlockTransactionCountByHash(request), Duration.Inf)
    response.txsQuantity shouldBe None
  }

  it should "answer eth_getBlockTransactionCountByHash with the block has no tx when the requested block is in the blockchain and has no tx" in new TestSetup {
    blockchain.save(blockToRequest.copy(body = BlockBody(Nil, Nil)))
    val request = TxCountByBlockHashRequest(blockToRequestHash)
    val response = Await.result(ethService.getBlockTransactionCountByHash(request), Duration.Inf)
    response.txsQuantity shouldBe Some(0)
  }

  it should "answer eth_getBlockTransactionCountByHash with the correct number of txs when the requested block is in the blockchain and has some tx" in new TestSetup {
    blockchain.save(blockToRequest)
    val request = TxCountByBlockHashRequest(blockToRequestHash)
    val response = Await.result(ethService.getBlockTransactionCountByHash(request), Duration.Inf)
    response.txsQuantity shouldBe Some(blockToRequest.body.transactionList.size)
  }

  it should "answer eth_getBlockByHash with None when the requested block isn't in the blockchain" in new TestSetup {
    val request = BlockByBlockHashRequest(blockToRequestHash, fullTxs = true)
    val response = Await.result(ethService.getByBlockHash(request), Duration.Inf)
    response.blockResponse shouldBe None
  }

  it should "answer eth_getBlockByHash with the block response correctly when it's totalDifficulty is in blockchain" in new TestSetup {
    blockchain.save(blockToRequest)
    blockchain.save(blockToRequestHash, blockTd)

    val request = BlockByBlockHashRequest(blockToRequestHash, fullTxs = true)
    val response = Await.result(ethService.getByBlockHash(request), Duration.Inf)

    val stxResponses = blockToRequest.body.transactionList.zipWithIndex.map { case (stx, txIndex) =>
      TransactionResponse(stx, Some(blockToRequest.header), Some(txIndex))
    }

    response.blockResponse shouldBe Some(BlockResponse(blockToRequest, fullTxs = true, totalDifficulty = Some(blockTd)))
    response.blockResponse.get.totalDifficulty shouldBe Some(blockTd)
    response.blockResponse.get.transactions.right.toOption shouldBe Some(stxResponses)
  }

  it should "answer eth_getBlockByHash with the block response correctly when it's totalDifficulty is not in blockchain" in new TestSetup {
    blockchain.save(blockToRequest)

    val request = BlockByBlockHashRequest(blockToRequestHash, fullTxs = true)
    val response = Await.result(ethService.getByBlockHash(request), Duration.Inf)

    val stxResponses = blockToRequest.body.transactionList.zipWithIndex.map { case (stx, txIndex) =>
      TransactionResponse(stx, Some(blockToRequest.header), Some(txIndex))
    }

    response.blockResponse shouldBe Some(BlockResponse(blockToRequest, fullTxs = true))
    response.blockResponse.get.totalDifficulty shouldBe None
    response.blockResponse.get.transactions.right.toOption shouldBe Some(stxResponses)
  }

  it should "answer eth_getBlockByHash with the block response correctly when the txs should be hashed" in new TestSetup {
    blockchain.save(blockToRequest)
    blockchain.save(blockToRequestHash, blockTd)

    val request = BlockByBlockHashRequest(blockToRequestHash, fullTxs = true)
    val response = Await.result(ethService.getByBlockHash(request.copy(fullTxs = false)), Duration.Inf)

    response.blockResponse shouldBe Some(BlockResponse(blockToRequest, fullTxs = false, totalDifficulty = Some(blockTd)))
    response.blockResponse.get.totalDifficulty shouldBe Some(blockTd)
    response.blockResponse.get.transactions.left.toOption shouldBe Some(blockToRequest.body.transactionList.map(_.hash))
  }

  it should "answer eth_getUncleByBlockHashAndIndex with None when the requested block isn't in the blockchain" in new TestSetup {
    val uncleIndexToRequest = 0
    val request = UncleByBlockHashAndIndexRequest(blockToRequestHash, uncleIndexToRequest)
    val response = Await.result(ethService.getUncleByBlockHashAndIndex(request), Duration.Inf)
    response.uncleBlockResponse shouldBe None
  }

  it should "answer eth_getUncleByBlockHashAndIndex with None when there's no uncle" in new TestSetup {
    blockchain.save(blockToRequest)

    val uncleIndexToRequest = 0
    val request = UncleByBlockHashAndIndexRequest(blockToRequestHash, uncleIndexToRequest)
    val response = Await.result(ethService.getUncleByBlockHashAndIndex(request), Duration.Inf)

    response.uncleBlockResponse shouldBe None
  }

  it should "answer eth_getUncleByBlockHashAndIndex with None when there's no uncle in the requested index" in new TestSetup {
    blockchain.save(blockToRequestWithUncles)

    val uncleIndexToRequest = 0
    val request = UncleByBlockHashAndIndexRequest(blockToRequestHash, uncleIndexToRequest)
    val response1 = Await.result(ethService.getUncleByBlockHashAndIndex(request.copy(uncleIndex = 1)), Duration.Inf)
    val response2 = Await.result(ethService.getUncleByBlockHashAndIndex(request.copy(uncleIndex = -1)), Duration.Inf)

    response1.uncleBlockResponse shouldBe None
    response2.uncleBlockResponse shouldBe None
  }

  it should "answer eth_getUncleByBlockHashAndIndex correctly when the requested index has one but there's no total difficulty for it" in new TestSetup {
    blockchain.save(blockToRequestWithUncles)

    val uncleIndexToRequest = 0
    val request = UncleByBlockHashAndIndexRequest(blockToRequestHash, uncleIndexToRequest)
    val response = Await.result(ethService.getUncleByBlockHashAndIndex(request), Duration.Inf)

    response.uncleBlockResponse shouldBe Some(BlockResponse(uncle, None))
    response.uncleBlockResponse.get.totalDifficulty shouldBe None
    response.uncleBlockResponse.get.transactions shouldBe Left(Nil)
    response.uncleBlockResponse.get.uncles shouldBe Nil
  }

  it should "anwer eth_getUncleByBlockHashAndIndex correctly when the requested index has one and there's total difficulty for it" in new TestSetup {
    blockchain.save(blockToRequestWithUncles)
    blockchain.save(uncle.hash, uncleTd)

    val uncleIndexToRequest = 0
    val request = UncleByBlockHashAndIndexRequest(blockToRequestHash, uncleIndexToRequest)
    val response = Await.result(ethService.getUncleByBlockHashAndIndex(request), Duration.Inf)

    response.uncleBlockResponse shouldBe Some(BlockResponse(uncle, Some(uncleTd)))
    response.uncleBlockResponse.get.totalDifficulty shouldBe Some(uncleTd)
    response.uncleBlockResponse.get.transactions shouldBe Left(Nil)
    response.uncleBlockResponse.get.uncles shouldBe Nil
  }

  trait TestSetup {
    val storagesInstance = new SharedEphemDataSources with Storages.DefaultStorages
    val blockchain = BlockchainImpl(storagesInstance.storages)

    val ethService = new EthService(blockchain)

    val blockToRequest = Block(Fixtures.Blocks.Block3125369.header, Fixtures.Blocks.Block3125369.body)
    val blockToRequestHash = blockToRequest.header.hash
    val blockTd = blockToRequest.header.difficulty

    val uncle = Fixtures.Blocks.DaoForkBlock.header
    val uncleTd = uncle.difficulty
    val blockToRequestWithUncles = blockToRequest.copy(body = BlockBody(Nil, Seq(uncle)))
>>>>>>> 3bc6831b
  }

}<|MERGE_RESOLUTION|>--- conflicted
+++ resolved
@@ -1,16 +1,12 @@
 package io.iohk.ethereum.jsonrpc
 
-<<<<<<< HEAD
-import io.iohk.ethereum.db.storage.AppStateStorage
-import io.iohk.ethereum.jsonrpc.EthService.{ProtocolVersionRequest, SyncingRequest, SyncingResponse}
-import org.scalamock.scalatest.MockFactory
-=======
 import io.iohk.ethereum.Fixtures
 import io.iohk.ethereum.db.components.{SharedEphemDataSources, Storages}
+import io.iohk.ethereum.db.storage.AppStateStorage
 import io.iohk.ethereum.domain.{Block, BlockchainImpl}
 import io.iohk.ethereum.jsonrpc.EthService._
 import io.iohk.ethereum.network.p2p.messages.PV62.BlockBody
->>>>>>> 3bc6831b
+import org.scalamock.scalatest.MockFactory
 import org.scalatest.concurrent.ScalaFutures
 import org.scalatest.{FlatSpec, Matchers}
 
@@ -30,24 +26,6 @@
     Integer.parseInt(protocolVersion.drop(2), 16) shouldEqual EthService.CurrentProtocolVersion
   }
 
-<<<<<<< HEAD
-  it should "return syncing info" in new TestSetup {
-    (appStateStorage.getSyncStartingBlock _).expects().returning(999)
-    (appStateStorage.getEstimatedHighestBlock _).expects().returning(10000)
-    (appStateStorage.getBestBlockNumber _).expects().returning(200)
-    val response = ethService.syncing(SyncingRequest())
-
-    response.futureValue shouldEqual SyncingResponse(
-      startingBlock = 999,
-      currentBlock = 200,
-      highestBlock = 10000
-    )
-  }
-
-  trait TestSetup extends MockFactory {
-    val appStateStorage = mock[AppStateStorage]
-    val ethService = new EthService(appStateStorage)
-=======
   it should "answer eth_getBlockTransactionCountByHash with None when the requested block isn't in the blockchain" in new TestSetup {
     val request = TxCountByBlockHashRequest(blockToRequestHash)
     val response = Await.result(ethService.getBlockTransactionCountByHash(request), Duration.Inf)
@@ -173,11 +151,26 @@
     response.uncleBlockResponse.get.uncles shouldBe Nil
   }
 
-  trait TestSetup {
+  it should "return syncing info" in new TestSetup {
+    (appStateStorage.getSyncStartingBlock _).expects().returning(999)
+    (appStateStorage.getEstimatedHighestBlock _).expects().returning(10000)
+    (appStateStorage.getBestBlockNumber _).expects().returning(200)
+    val response = ethService.syncing(SyncingRequest())
+
+    response.futureValue shouldEqual SyncingResponse(
+      startingBlock = 999,
+      currentBlock = 200,
+      highestBlock = 10000
+    )
+  }
+
+  trait TestSetup extends MockFactory {
     val storagesInstance = new SharedEphemDataSources with Storages.DefaultStorages
     val blockchain = BlockchainImpl(storagesInstance.storages)
 
-    val ethService = new EthService(blockchain)
+    val appStateStorage = mock[AppStateStorage]
+
+    val ethService = new EthService(blockchain, appStateStorage)
 
     val blockToRequest = Block(Fixtures.Blocks.Block3125369.header, Fixtures.Blocks.Block3125369.body)
     val blockToRequestHash = blockToRequest.header.hash
@@ -186,7 +179,6 @@
     val uncle = Fixtures.Blocks.DaoForkBlock.header
     val uncleTd = uncle.difficulty
     val blockToRequestWithUncles = blockToRequest.copy(body = BlockBody(Nil, Seq(uncle)))
->>>>>>> 3bc6831b
   }
 
 }