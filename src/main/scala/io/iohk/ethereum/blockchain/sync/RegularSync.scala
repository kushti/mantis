package io.iohk.ethereum.blockchain.sync

import akka.actor._
import io.iohk.ethereum.blockchain.sync.BlacklistSupport.BlacklistPeer
import io.iohk.ethereum.blockchain.sync.SyncRequestHandler.Done
import io.iohk.ethereum.blockchain.sync.SyncController.{BlockBodiesReceived, BlockHeadersReceived, BlockHeadersToResolve, PrintStatus}
import io.iohk.ethereum.domain.{Block, BlockHeader}
import io.iohk.ethereum.ledger.BlockExecutionError
<<<<<<< HEAD
import io.iohk.ethereum.network.Peer
=======
import io.iohk.ethereum.network.PeerActor
>>>>>>> b1e32771
import io.iohk.ethereum.network.PeerActor.Status.Handshaked
import io.iohk.ethereum.network.p2p.messages.CommonMessages.NewBlock
import io.iohk.ethereum.network.p2p.messages.PV62._
import io.iohk.ethereum.utils.Config
import org.spongycastle.util.encoders.Hex

import scala.annotation.tailrec
import scala.concurrent.ExecutionContext.Implicits.global

trait RegularSync {
  selfSyncController: SyncController =>

  private var headersQueue: Seq[BlockHeader] = Nil
  private var broadcasting = false
  private var waitingForActor: Option[ActorRef] = None

  import Config.FastSync._

  def startRegularSync(): Unit = {
    log.info("Starting regular sync")
    appStateStorage.fastSyncDone()
    context become (handlePeerUpdates orElse regularSync())
    askForHeaders()
  }

  def regularSync(): Receive = {
    case ResumeRegularSync =>
      askForHeaders()

    case BlockHeadersToResolve(peer, headers) =>
      waitingForActor = None
      handleBlockBranchResolution(peer, headers)

    case BlockHeadersReceived(peer, headers) =>
      waitingForActor = None
      handleDownload(peer, headers)

    case BlockBodiesReceived(peer, _, blockBodies) =>
      waitingForActor = None
      handleBlockBodies(peer, blockBodies)

<<<<<<< HEAD
    case BroadcastBlocks(blocks) if broadcasting =>
      //FIXME: Decide block propagation algorithm (for now we send block to every peer) [EC-87]
      peersToDownloadFrom.keys.foreach(_.send(blocks))
=======
    case BroadcastBlocks(newBlocks) if broadcasting =>
      //FIXME: Decide block propagation algorithm (for now we send block to every peer) [EC-87]
      val blocksToSendToEachPeer = for {
        peer <- peersToDownloadFrom.keys
        block <- newBlocks
      } yield (peer, block)
      blocksToSendToEachPeer.foreach{ case (peer, block) =>
        peer ! PeerActor.SendMessage(block)
      }
>>>>>>> b1e32771

    case PrintStatus =>
      log.info(s"Peers: ${handshakedPeers.size} (${blacklistedPeers.size} blacklisted).")

    case Done =>
      if (waitingForActor == Option(sender())) {
        //actor is done and we did not get response
        scheduleResume()
      }
  }

  private def askForHeaders() = {
    bestPeer match {
      case Some(peer) =>
        val blockNumber = appStateStorage.getBestBlockNumber()
        val request = GetBlockHeaders(Left(blockNumber + 1), blockHeadersPerRequest, skip = 0, reverse = false)
        waitingForActor = Some(context.actorOf(SyncBlockHeadersRequestHandler.props(peer, request, resolveBranches = false)))
      case None =>
        log.warning("no peers to download from")
        scheduleResume()
    }
  }

  private def handleBlockBranchResolution(peer: Peer, message: Seq[BlockHeader]) =
    //todo limit max branch depth?
    if (message.nonEmpty && message.last.hash == headersQueue.head.parentHash) {
      headersQueue = message ++ headersQueue
      processBlockHeaders(peer, headersQueue)
    } else {
      //we did not get previous blocks, there is no way to resolve, blacklist peer and continue download
      resumeWithDifferentPeer(peer)
    }

  private def handleDownload(peer: Peer, message: Seq[BlockHeader]) = if (message.nonEmpty) {
    headersQueue = message
    processBlockHeaders(peer, message)
  } else {
    //no new headers to process, schedule to ask again in future, we are at the top of chain
    broadcasting = true
    scheduleResume()
  }

  private def processBlockHeaders(peer: Peer, headers: Seq[BlockHeader]) = {
    val parentByNumber = blockchain.getBlockHeaderByNumber(headers.head.number - 1)

    parentByNumber match {
      case Some(parent) if checkHeaders(headers) =>
        //we have same chain
        if (parent.hash == headers.head.parentHash) {
          val hashes = headersQueue.take(blockBodiesPerRequest).map(_.hash)
          waitingForActor = Some(context.actorOf(SyncBlockBodiesRequestHandler.props(peer, hashes)))
        } else {
          val request = GetBlockHeaders(Right(headersQueue.head.parentHash), blockResolveDepth, skip = 0, reverse = true)
          waitingForActor = Some(context.actorOf(SyncBlockHeadersRequestHandler.props(peer, request, resolveBranches = true)))
        }
      case _ =>
        log.warning("got header that does not have parent")
        resumeWithDifferentPeer(peer)
    }
  }

  private def handleBlockBodies(peer: Peer, m: Seq[BlockBody]) = {
    if (m.nonEmpty && headersQueue.nonEmpty) {
      val blocks = headersQueue.zip(m).map{ case (header, body) => Block(header, body) }

      blockchain.getBlockHeaderByHash(blocks.head.header.parentHash)
        .flatMap(b => blockchain.getTotalDifficultyByHash(b.hash)) match {
        case Some(blockParentTd) =>
          val (newBlocks, errorOpt) = processBlocks(blocks, blockParentTd)

          if(newBlocks.nonEmpty){
            context.self ! BroadcastBlocks(newBlocks)
            log.info(s"got new blocks up till block: ${newBlocks.last.block.header.number} " +
              s"with hash ${Hex.toHexString(newBlocks.last.block.header.hash.toArray[Byte])}")
          }

          errorOpt match {
            case Some(error) =>
              val numberBlockFailed = blocks.head.header.number + newBlocks.length
              resumeWithDifferentPeer(peer, reason = s"a block execution error: ${error.toString}, in block $numberBlockFailed")
            case None =>
              headersQueue = headersQueue.drop(blocks.length)
              if (headersQueue.nonEmpty) {
                val hashes = headersQueue.take(blockBodiesPerRequest).map(_.hash)
                waitingForActor = Some(context.actorOf(SyncBlockBodiesRequestHandler.props(peer, hashes)))
              } else {
                context.self ! ResumeRegularSync
              }
          }
        case None =>
          //TODO: Investigate if we can recover from this error (EC-165)
          val parentHash = Hex.toHexString(blocks.head.header.parentHash.toArray)
          throw new IllegalStateException(s"No total difficulty for the latest block with number ${blocks.head.header.number - 1} (and hash $parentHash)")
      }

    } else {
      //we got empty response for bodies from peer but we got block headers earlier
      resumeWithDifferentPeer(peer)
    }
  }

  /**
    * Inserts and executes all the blocks, up to the point to which one of them fails (or we run out of blocks).
    * If the execution of any block were to fail, newBlocks only contains the NewBlock msgs for all the blocks executed before it,
    * and only the blocks successfully executed are inserted into the blockchain.
    *
    * @param blocks to execute
    * @param blockParentTd, td of the parent of the blocks.head block
    * @param newBlocks which, after adding the corresponding NewBlock msg for blocks, will be broadcasted
    * @return list of NewBlocks to broadcast (one per block successfully executed) and an error if one happened during execution
    */
  @tailrec
  private def processBlocks(blocks: Seq[Block], blockParentTd: BigInt,
                           newBlocks: Seq[NewBlock] = Nil): (Seq[NewBlock], Option[BlockExecutionError]) = blocks match {
    case Nil =>
      newBlocks -> None

    case Seq(block, otherBlocks@_*) =>
      val blockHashToDelete = blockchain.getBlockHeaderByNumber(block.header.number).map(_.hash).filter(_ != block.header.hash)
      val blockExecResult = ledger.executeBlock(block, blockchainStorages, validators)
      blockExecResult match {
        case Right(receipts) =>
          blockchain.save(block)
          blockchain.save(block.header.hash, receipts)
          appStateStorage.putBestBlockNumber(block.header.number)
          val newTd = blockParentTd + block.header.difficulty
          blockchain.save(block.header.hash, newTd)
          blockHashToDelete.foreach(blockchain.removeBlock)
          processBlocks(otherBlocks, newTd, newBlocks :+ NewBlock(block, newTd))

        case Left(error) =>
          newBlocks -> Some(error)
      }
  }

  private def scheduleResume() = {
    headersQueue = Nil
    scheduler.scheduleOnce(checkForNewBlockInterval, context.self, ResumeRegularSync)
  }

  private def resumeWithDifferentPeer(currentPeer: Peer, reason: String = "error in response") = {
    self ! BlacklistPeer(currentPeer.id, "because of " + reason)
    headersQueue = Nil
    context.self ! ResumeRegularSync
  }

  private def checkHeaders(headers: Seq[BlockHeader]): Boolean =
    headers.zip(headers.tail).forall { case (parent, child) => parent.hash == child.parentHash && parent.number + 1 == child.number }

  private def bestPeer: Option[Peer] = {
    val peersToUse = peersToDownloadFrom
      .collect {
        case (ref, Handshaked(_, true, totalDifficulty)) => (ref, totalDifficulty)
      }

    if (peersToUse.nonEmpty) Some(peersToUse.maxBy { case (_, td) => td }._1)
    else None
  }

  private case class BroadcastBlocks(blocks: Seq[NewBlock])
  private case object ResumeRegularSync
  private case class ResolveBranch(peer: ActorRef)
  private case class BroadcastBlocks(blocks: Seq[NewBlock])
}<|MERGE_RESOLUTION|>--- conflicted
+++ resolved
@@ -6,11 +6,7 @@
 import io.iohk.ethereum.blockchain.sync.SyncController.{BlockBodiesReceived, BlockHeadersReceived, BlockHeadersToResolve, PrintStatus}
 import io.iohk.ethereum.domain.{Block, BlockHeader}
 import io.iohk.ethereum.ledger.BlockExecutionError
-<<<<<<< HEAD
 import io.iohk.ethereum.network.Peer
-=======
-import io.iohk.ethereum.network.PeerActor
->>>>>>> b1e32771
 import io.iohk.ethereum.network.PeerActor.Status.Handshaked
 import io.iohk.ethereum.network.p2p.messages.CommonMessages.NewBlock
 import io.iohk.ethereum.network.p2p.messages.PV62._
@@ -52,21 +48,9 @@
       waitingForActor = None
       handleBlockBodies(peer, blockBodies)
 
-<<<<<<< HEAD
-    case BroadcastBlocks(blocks) if broadcasting =>
-      //FIXME: Decide block propagation algorithm (for now we send block to every peer) [EC-87]
-      peersToDownloadFrom.keys.foreach(_.send(blocks))
-=======
     case BroadcastBlocks(newBlocks) if broadcasting =>
       //FIXME: Decide block propagation algorithm (for now we send block to every peer) [EC-87]
-      val blocksToSendToEachPeer = for {
-        peer <- peersToDownloadFrom.keys
-        block <- newBlocks
-      } yield (peer, block)
-      blocksToSendToEachPeer.foreach{ case (peer, block) =>
-        peer ! PeerActor.SendMessage(block)
-      }
->>>>>>> b1e32771
+      peersToDownloadFrom.keys.foreach(_.send(newBlocks))
 
     case PrintStatus =>
       log.info(s"Peers: ${handshakedPeers.size} (${blacklistedPeers.size} blacklisted).")
@@ -226,7 +210,6 @@
     else None
   }
 
-  private case class BroadcastBlocks(blocks: Seq[NewBlock])
   private case object ResumeRegularSync
   private case class ResolveBranch(peer: ActorRef)
   private case class BroadcastBlocks(blocks: Seq[NewBlock])
