package io.iohk.ethereum.blockchain.sync

import akka.actor._
import io.iohk.ethereum.blockchain.sync.BlacklistSupport.BlacklistPeer
import io.iohk.ethereum.blockchain.sync.SyncRequestHandler.Done
import io.iohk.ethereum.blockchain.sync.SyncController._
import io.iohk.ethereum.domain.{Block, BlockHeader, Receipt}
import io.iohk.ethereum.ledger.BlockExecutionError
import io.iohk.ethereum.network.EtcMessageHandler.EtcPeerInfo
import io.iohk.ethereum.network.Peer
<<<<<<< HEAD
=======
import io.iohk.ethereum.network.PeerActor.Status.Handshaked
import io.iohk.ethereum.network.p2p.MessageSerializable
>>>>>>> 6a9fba29
import io.iohk.ethereum.network.p2p.messages.CommonMessages.NewBlock
import io.iohk.ethereum.network.p2p.messages.PV62._
import io.iohk.ethereum.utils.Config
import org.spongycastle.util.encoders.Hex

import scala.annotation.tailrec
import scala.concurrent.ExecutionContext.Implicits.global

trait RegularSync {
  selfSyncController: SyncController =>

  private var headersQueue: Seq[BlockHeader] = Nil
  private var waitingForActor: Option[ActorRef] = None

  import Config.FastSync._

  def startRegularSync(): Unit = {
    log.info("Starting regular sync")
    appStateStorage.fastSyncDone()
    context become (handlePeerUpdates orElse regularSync())
    askForHeaders()
  }

  def regularSync(): Receive = {
    case ResumeRegularSync =>
      askForHeaders()

    case BlockHeadersToResolve(peer, headers) =>
      waitingForActor = None
      handleBlockBranchResolution(peer, headers)

    case BlockHeadersReceived(peer, headers) =>
      waitingForActor = None
      handleDownload(peer, headers)

    case BlockBodiesReceived(peer, _, blockBodies) =>
      waitingForActor = None
      handleBlockBodies(peer, blockBodies)

    //todo improve mined block handling - add info that block was not included because of syncing
    case MinedBlock(block) if headersQueue.isEmpty && waitingForActor.isEmpty =>
      //we are at the top of chain we can insert new block
      blockchain.getBlockHeaderByHash(block.header.parentHash)
        .flatMap(b => blockchain.getTotalDifficultyByHash(b.hash)) match {
        case Some(parentTd) if appStateStorage.getBestBlockNumber() < block.header.number =>
          //just insert block and let resolve it with regular download
          insertMinedBlock(block, parentTd)
        case _ =>
          log.error("fail to add mined block")
      }

    case PrintStatus =>
      log.info(s"Peers: ${handshakedPeers.size} (${blacklistedPeers.size} blacklisted).")

    case Done =>
      if (waitingForActor == Option(sender())) {
        //actor is done and we did not get response
        scheduleResume()
      }
  }

  private def insertMinedBlock(block: Block, parentTd: BigInt) = {
    val result: Either[BlockExecutionError, Seq[Receipt]] = ledger.executeBlock(block, blockchainStorages, validators)

    result match {
      case Right(receipts) =>
        blockchain.save(block)
        blockchain.save(block.header.hash, receipts)
        appStateStorage.putBestBlockNumber(block.header.number)
        val newTd = parentTd + block.header.difficulty
        blockchain.save(block.header.hash, newTd)

        handshakedPeers.values.foreach(_.peer.send(NewBlock(block, newTd)))

        log.info(s"added new block $block")
      case Left(err) =>
        log.info(s"fail to execute mined block because of $err")
    }
  }

  private def askForHeaders() = {
    bestPeer match {
      case Some(peer) =>
        val blockNumber = appStateStorage.getBestBlockNumber()
        val request = GetBlockHeaders(Left(blockNumber + 1), blockHeadersPerRequest, skip = 0, reverse = false)
        waitingForActor = Some(context.actorOf(SyncBlockHeadersRequestHandler.props(peer, request, resolveBranches = false)))
      case None =>
        log.warning("no peers to download from")
        scheduleResume()
    }
  }

  private def handleBlockBranchResolution(peer: Peer, message: Seq[BlockHeader]) =
    //todo limit max branch depth?
    if (message.nonEmpty && message.last.hash == headersQueue.head.parentHash) {
      headersQueue = message ++ headersQueue
      processBlockHeaders(peer, headersQueue)
    } else {
      //we did not get previous blocks, there is no way to resolve, blacklist peer and continue download
      resumeWithDifferentPeer(peer)
    }

  private def handleDownload(peer: Peer, message: Seq[BlockHeader]) = if (message.nonEmpty) {
    headersQueue = message
    processBlockHeaders(peer, message)
  } else {
    //no new headers to process, schedule to ask again in future, we are at the top of chain
    scheduleResume()
  }

  private def processBlockHeaders(peer: Peer, headers: Seq[BlockHeader]) = {
    val parentByNumber = blockchain.getBlockHeaderByNumber(headers.head.number - 1)

    parentByNumber match {
      case Some(parent) if checkHeaders(headers) =>
        //we have same chain prefix
        if (parent.hash == headers.head.parentHash) {

          val currentBranchTotalDifficulty = headersQueue.map(_.number)
            .map(blockNumber => blockchain.getBlockByNumber(blockNumber))
            .collect{
              case Some(b) => b.header.difficulty
              case None => BigInt(0)
            }.sum

          val newBranchTotalDifficulty = headersQueue.map(_.difficulty).sum

          if (currentBranchTotalDifficulty < newBranchTotalDifficulty) {
            val hashes = headersQueue.take(blockBodiesPerRequest).map(_.hash)
            waitingForActor = Some(context.actorOf(SyncBlockBodiesRequestHandler.props(peer, hashes)))
          } else {
            scheduleResume()
          }
        } else {
          val request = GetBlockHeaders(Right(headersQueue.head.parentHash), blockResolveDepth, skip = 0, reverse = true)
          waitingForActor = Some(context.actorOf(SyncBlockHeadersRequestHandler.props(peer, request, resolveBranches = true)))
        }
      case _ =>
        log.warning("got header that does not have parent")
        resumeWithDifferentPeer(peer)
    }
  }

  private def handleBlockBodies(peer: Peer, m: Seq[BlockBody]) = {
    if (m.nonEmpty && headersQueue.nonEmpty) {
      val blocks = headersQueue.zip(m).map{ case (header, body) => Block(header, body) }

      blockchain.getBlockHeaderByHash(blocks.head.header.parentHash)
        .flatMap(b => blockchain.getTotalDifficultyByHash(b.hash)) match {
        case Some(blockParentTd) =>
          val (newBlocks, errorOpt) = processBlocks(blocks, blockParentTd)

          if(newBlocks.nonEmpty){
            //FIXME: Decide block propagation algorithm (for now we send block to every peer) [EC-87]
<<<<<<< HEAD
            handshakedPeers.values.foreach(_.peer.send(newBlocks))
=======
            handshakedPeers.keys.foreach(_.send(newBlocks.map(b => b: MessageSerializable)))
>>>>>>> 6a9fba29
            log.info(s"got new blocks up till block: ${newBlocks.last.block.header.number} " +
              s"with hash ${Hex.toHexString(newBlocks.last.block.header.hash.toArray[Byte])}")
          }

          errorOpt match {
            case Some(error) =>
              val numberBlockFailed = blocks.head.header.number + newBlocks.length
              resumeWithDifferentPeer(peer, reason = s"a block execution error: ${error.toString}, in block $numberBlockFailed")
            case None =>
              headersQueue = headersQueue.drop(blocks.length)
              if (headersQueue.nonEmpty) {
                val hashes = headersQueue.take(blockBodiesPerRequest).map(_.hash)
                waitingForActor = Some(context.actorOf(SyncBlockBodiesRequestHandler.props(peer, hashes)))
              } else {
                context.self ! ResumeRegularSync
              }
          }
        case None =>
          //TODO: Investigate if we can recover from this error (EC-165)
          val parentHash = Hex.toHexString(blocks.head.header.parentHash.toArray)
          throw new IllegalStateException(s"No total difficulty for the latest block with number ${blocks.head.header.number - 1} (and hash $parentHash)")
      }

    } else {
      //we got empty response for bodies from peer but we got block headers earlier
      resumeWithDifferentPeer(peer)
    }
  }

  /**
    * Inserts and executes all the blocks, up to the point to which one of them fails (or we run out of blocks).
    * If the execution of any block were to fail, newBlocks only contains the NewBlock msgs for all the blocks executed before it,
    * and only the blocks successfully executed are inserted into the blockchain.
    *
    * @param blocks to execute
    * @param blockParentTd, td of the parent of the blocks.head block
    * @param newBlocks which, after adding the corresponding NewBlock msg for blocks, will be broadcasted
    * @return list of NewBlocks to broadcast (one per block successfully executed) and an error if one happened during execution
    */
  @tailrec
  private def processBlocks(blocks: Seq[Block], blockParentTd: BigInt,
                           newBlocks: Seq[NewBlock] = Nil): (Seq[NewBlock], Option[BlockExecutionError]) = blocks match {
    case Nil =>
      newBlocks -> None

    case Seq(block, otherBlocks@_*) =>
      val blockHashToDelete = blockchain.getBlockHeaderByNumber(block.header.number).map(_.hash).filter(_ != block.header.hash)
      val blockExecResult = ledger.executeBlock(block, blockchainStorages, validators)
      blockExecResult match {
        case Right(receipts) =>
          blockchain.save(block)
          blockchain.save(block.header.hash, receipts)
          appStateStorage.putBestBlockNumber(block.header.number)
          val newTd = blockParentTd + block.header.difficulty
          blockchain.save(block.header.hash, newTd)
          blockHashToDelete.foreach(blockchain.removeBlock)
          processBlocks(otherBlocks, newTd, newBlocks :+ NewBlock(block, newTd))

        case Left(error) =>
          newBlocks -> Some(error)
      }
  }

  private def scheduleResume() = {
    headersQueue = Nil
    scheduler.scheduleOnce(checkForNewBlockInterval, context.self, ResumeRegularSync)
  }

  private def resumeWithDifferentPeer(currentPeer: Peer, reason: String = "error in response") = {
    self ! BlacklistPeer(currentPeer.id, "because of " + reason)
    headersQueue = Nil
    context.self ! ResumeRegularSync
  }

  private def checkHeaders(headers: Seq[BlockHeader]): Boolean =
    headers.zip(headers.tail).forall { case (parent, child) => parent.hash == child.parentHash && parent.number + 1 == child.number }

  private def bestPeer: Option[Peer] = {
    val peersToUse = peersToDownloadFrom
      .collect {
        case (ref, EtcPeerInfo(_, totalDifficulty, true, _)) => (ref, totalDifficulty)
      }

    if (peersToUse.nonEmpty) Some(peersToUse.maxBy { case (_, td) => td }._1)
    else None
  }

  private case object ResumeRegularSync
  private case class ResolveBranch(peer: ActorRef)
}<|MERGE_RESOLUTION|>--- conflicted
+++ resolved
@@ -8,11 +8,7 @@
 import io.iohk.ethereum.ledger.BlockExecutionError
 import io.iohk.ethereum.network.EtcMessageHandler.EtcPeerInfo
 import io.iohk.ethereum.network.Peer
-<<<<<<< HEAD
-=======
-import io.iohk.ethereum.network.PeerActor.Status.Handshaked
 import io.iohk.ethereum.network.p2p.MessageSerializable
->>>>>>> 6a9fba29
 import io.iohk.ethereum.network.p2p.messages.CommonMessages.NewBlock
 import io.iohk.ethereum.network.p2p.messages.PV62._
 import io.iohk.ethereum.utils.Config
@@ -167,11 +163,7 @@
 
           if(newBlocks.nonEmpty){
             //FIXME: Decide block propagation algorithm (for now we send block to every peer) [EC-87]
-<<<<<<< HEAD
-            handshakedPeers.values.foreach(_.peer.send(newBlocks))
-=======
-            handshakedPeers.keys.foreach(_.send(newBlocks.map(b => b: MessageSerializable)))
->>>>>>> 6a9fba29
+            handshakedPeers.values.foreach(_.peer.send(newBlocks.map(b => b: MessageSerializable)))
             log.info(s"got new blocks up till block: ${newBlocks.last.block.header.number} " +
               s"with hash ${Hex.toHexString(newBlocks.last.block.header.hash.toArray[Byte])}")
           }
