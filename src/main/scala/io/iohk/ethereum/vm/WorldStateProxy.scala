--- conflicted
+++ resolved
@@ -41,11 +41,7 @@
     getAccount(address).isDefined
 
   def getBalance(address: Address): UInt256 =
-<<<<<<< HEAD
-    getAccount(address).map(_.balance).getOrElse(UInt256.Zero)
-=======
     getAccount(address).map(a => UInt256(a.balance)).getOrElse(UInt256.Zero)
->>>>>>> fb8a8a02
 
   def transfer(from: Address, to: Address, value: UInt256): WS = {
     val debited = getGuaranteedAccount(from).updateBalance(-value)
