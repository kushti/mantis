package io.iohk.ethereum.vm

import akka.util.ByteString
import io.iohk.ethereum.crypto.kec256
import io.iohk.ethereum.domain.{Address, TxLogEntry}
import io.iohk.ethereum.vm.GasFee._
import FeeSchedule.Key._

// scalastyle:off magic.number
// scalastyle:off number.of.types
// scalastyle:off method.length
<<<<<<< HEAD
object OpCodes {

  val LogOpCodes: List[OpCode] = List(
    LOG0,
    LOG1,
    LOG2,
    LOG3,
    LOG4)

  val SwapOpCodes: List[OpCode] = List(
    SWAP1,
    SWAP2,
    SWAP3,
    SWAP4,
    SWAP5,
    SWAP6,
    SWAP7,
    SWAP8,
    SWAP9,
    SWAP10,
    SWAP11,
    SWAP12,
    SWAP13,
    SWAP14,
    SWAP15,
    SWAP16)

  val DupOpCodes: List[OpCode] = List(
    DUP1,
    DUP2,
    DUP3,
    DUP4,
    DUP5,
    DUP6,
    DUP7,
    DUP8,
    DUP9,
    DUP10,
    DUP11,
    DUP12,
    DUP13,
    DUP14,
    DUP15,
    DUP16)
=======
// scalastyle:off file.size.limit
object OpCode {

  val opcodes: List[OpCode] = List(
    STOP,
    ADD,
    MUL,
    SUB,
    DIV,
    SDIV,
    MOD,
    SMOD,
    ADDMOD,
    MULMOD,
    EXP,
    SIGNEXTEND,

    LT,
    GT,
    SLT,
    SGT,
    EQ,
    ISZERO,
    AND,
    OR,
    XOR,
    NOT,
    BYTE,

    SHA3,

    ADDRESS,
    BALANCE,
    ORIGIN,
    CALLER,
    CALLVALUE,
    CALLDATALOAD,
    CALLDATASIZE,
    CALLDATACOPY,
    CODESIZE,
    CODECOPY,
    GASPRICE,
    EXTCODESIZE,
    EXTCODECOPY,

    BLOCKHASH,
    COINBASE,
    TIMESTAMP,
    NUMBER,
    DIFFICULTY,
    GASLIMIT,

    POP,
    MLOAD,
    MSTORE,
    MSTORE8,
    SLOAD,
    SSTORE,
    JUMP,
    JUMPI,
    PC,
    MSIZE,
    GAS,
    JUMPDEST,
>>>>>>> aaad33bf

  val PushOpCodes: List[OpCode] = List(
    PUSH1,
    PUSH2,
    PUSH3,
    PUSH4,
    PUSH5,
    PUSH6,
    PUSH7,
    PUSH8,
    PUSH9,
    PUSH10,
    PUSH11,
    PUSH12,
    PUSH13,
    PUSH14,
    PUSH15,
    PUSH16,
    PUSH17,
    PUSH18,
    PUSH19,
    PUSH20,
    PUSH21,
    PUSH22,
    PUSH23,
    PUSH24,
    PUSH25,
    PUSH26,
    PUSH27,
    PUSH28,
    PUSH29,
    PUSH30,
    PUSH31,
    PUSH32)

  val FrontierOpCodes: List[OpCode] =
    LogOpCodes ++ SwapOpCodes ++ PushOpCodes ++ List(
      STOP,
      ADD,
      MUL,
      SUB,
      DIV,
      SDIV,
      MOD,
      SMOD,
      ADDMOD,
      MULMOD,
      EXP,
      SIGNEXTEND,

      LT,
      GT,
      SLT,
      SGT,
      EQ,
      ISZERO,
      AND,
      OR,
      XOR,
      NOT,
      BYTE,

      SHA3,

      ADDRESS,
      //BALANCE,
      ORIGIN,
      CALLER,
      CALLVALUE,
      CALLDATALOAD,
      CALLDATASIZE,
      CALLDATACOPY,
      //CODESIZE,
      CODECOPY,
      //GASPRICE,
      EXTCODESIZE,
      EXTCODECOPY,

      BLOCKHASH,
      COINBASE,
      TIMESTAMP,
      NUMBER,
      DIFFICULTY,
      GASLIMIT,

      POP,
      MLOAD,
      MSTORE,
      //MSTORE8,
      SLOAD,
      SSTORE,
      JUMP,
      JUMPI,
      //PC,
      //MSIZE,
      GAS,
      JUMPDEST,

      //CREATE,
      CALL,
      CALLCODE,
      RETURN,
      INVALID,
      SELFDESTRUCT)

  val HomesteadOpCodes: List[OpCode] =
    FrontierOpCodes :+ DELEGATECALL

  val PostEIP150OpCodes: List[OpCode] =
    HomesteadOpCodes.filterNot(_ == SELFDESTRUCT) :+ SELFDESTRUCT_POST_EIP150
}

object OpCode {
  def sliceBytes(bytes: ByteString, offset: Int, size: Int): ByteString =
    bytes.slice(offset, offset + size).padTo(size, 0.toByte)
}

/**
  * Base class for all the opcodes of the EVM
  *
  * @param code Opcode byte representation
  * @param delta number of words to be popped from stack
  * @param alpha number of words to be pushed to stack
  */
sealed abstract class OpCode(val code: Byte, val delta: Int, val alpha: Int, val constGasScheduleKey: FeeSchedule.Key) {
  def this(code: Int, pop: Int, push: Int, constGasScheduleKey: FeeSchedule.Key) = this(code.toByte, pop, push, constGasScheduleKey)

  def execute[W <: WorldStateProxy[W, S], S <: Storage[S]](state: ProgramState[W, S]): ProgramState[W, S] = {
    if (state.stack.size < delta)
      state.withError(StackUnderflow)
    else if (state.stack.size - delta + alpha > state.stack.maxSize)
      state.withError(StackOverflow)
    else {
      val constGas = state.config.feeSchedule(constGasScheduleKey)

      val gas = constGas + varGas(state)
      if (gas > state.gas)
        state.copy(gas = 0).withError(OutOfGas)
      else
        exec(state).spendGas(gas)
    }
  }

  protected def varGas[W <: WorldStateProxy[W, S], S <: Storage[S]](state: ProgramState[W, S]): UInt256

  protected def exec[W <: WorldStateProxy[W, S], S <: Storage[S]](state: ProgramState[W, S]): ProgramState[W, S]
}

sealed trait ConstGas { self: OpCode =>
  protected def varGas[W <: WorldStateProxy[W, S], S <: Storage[S]](state: ProgramState[W, S]): UInt256 = 0
}

case object STOP extends OpCode(0x00, 0, 0, G_zero) with ConstGas {
  protected def exec[W <: WorldStateProxy[W, S], S <: Storage[S]](state: ProgramState[W, S]): ProgramState[W, S] =
    state.halt
}

sealed abstract class UnaryOp(
    code: Int,
    constGasScheduleKey: FeeSchedule.Key)(val f: UInt256 => UInt256)
  extends OpCode(code, 1, 1, constGasScheduleKey) with ConstGas {

  protected def exec[W <: WorldStateProxy[W, S], S <: Storage[S]](state: ProgramState[W, S]): ProgramState[W, S] = {
    val (a, stack1) = state.stack.pop
    val res = f(a)
    val stack2 = stack1.push(res)
    state.withStack(stack2).step()
  }
}

sealed abstract class BinaryOp(code: Int, constGasScheduleKey: FeeSchedule.Key)(val f: (UInt256, UInt256) => UInt256)
  extends OpCode(code.toByte, 2, 1, constGasScheduleKey) {

  protected def exec[W <: WorldStateProxy[W, S], S <: Storage[S]](state: ProgramState[W, S]): ProgramState[W, S] = {
    val (Seq(a, b), stack1) = state.stack.pop(2)
    val res = f(a, b)
    val stack2 = stack1.push(res)
    state.withStack(stack2).step()
  }
}

sealed abstract class TernaryOp(code: Int, constGasScheduleKey: FeeSchedule.Key)(val f: (UInt256, UInt256, UInt256) => UInt256)
    extends OpCode(code.toByte, 3, 1, constGasScheduleKey) {

  protected def exec[W <: WorldStateProxy[W, S], S <: Storage[S]](state: ProgramState[W, S]): ProgramState[W, S] = {
    val (Seq(a, b, c), stack1) = state.stack.pop(3)
    val res = f(a, b, c)
    val stack2 = stack1.push(res)
    state.withStack(stack2).step()
  }
}

sealed abstract class ConstOp(code: Int)(val f: ProgramState[_ <: WorldStateProxy[_, _ <: Storage[_]], _ <: Storage[_]] => UInt256)
  extends OpCode(code, 0, 1, G_base) with ConstGas {

  protected def exec[W <: WorldStateProxy[W, S], S <: Storage[S]](state: ProgramState[W, S]): ProgramState[W, S] = {
    val stack1 = state.stack.push(f(state))
    state.withStack(stack1).step()
  }
}

case object ADD extends BinaryOp(0x01, G_verylow)(_ + _) with ConstGas

case object MUL extends BinaryOp(0x02, G_low)(_ * _) with ConstGas

case object SUB extends BinaryOp(0x03, G_verylow)(_ - _) with ConstGas

case object DIV extends BinaryOp(0x04, G_low)(_ div _) with ConstGas

case object SDIV extends BinaryOp(0x05, G_low)(_ sdiv _) with ConstGas

case object MOD extends BinaryOp(0x06, G_low)(_ mod _) with ConstGas

case object SMOD extends BinaryOp(0x06, G_low)(_ smod _) with ConstGas

case object ADDMOD extends TernaryOp(0x07, G_mid)(_.addmod(_, _)) with ConstGas

case object MULMOD extends TernaryOp(0x08, G_mid)(_.mulmod(_, _)) with ConstGas

case object EXP extends BinaryOp(0x0a, G_exp)(_ ** _) {
  protected def varGas[W <: WorldStateProxy[W, S], S <: Storage[S]](state: ProgramState[W, S]): UInt256 = {
    val (Seq(_, m: UInt256), _) = state.stack.pop(2)
    state.config.feeSchedule(G_expbyte) * m.byteSize
  }
}

case object SIGNEXTEND extends BinaryOp(0x0b, G_low)((a, b) => b signExtend a) with ConstGas

case object LT extends BinaryOp(0x10, G_verylow)(_ < _) with ConstGas

case object GT extends BinaryOp(0x11, G_verylow)(_ > _) with ConstGas

case object SLT extends BinaryOp(0x12, G_verylow)(_ slt _) with ConstGas

case object SGT extends BinaryOp(0x13, G_verylow)(_ sgt _) with ConstGas

case object EQ extends BinaryOp(0x14, G_verylow)(_ == _) with ConstGas

case object ISZERO extends UnaryOp(0x15, G_verylow)(_.isZero) with ConstGas

case object AND extends BinaryOp(0x16, G_verylow)(_ & _) with ConstGas

case object OR extends BinaryOp(0x17, G_verylow)(_ | _) with ConstGas

case object XOR extends BinaryOp(0x18, G_verylow)(_ ^ _) with ConstGas

case object NOT extends UnaryOp(0x19, G_verylow)(~_) with ConstGas

case object BYTE extends BinaryOp(0x1a, G_verylow)((a, b) => b getByte a) with ConstGas

case object SHA3 extends OpCode(0x20, 2, 1, G_sha3) {
  protected def exec[W <: WorldStateProxy[W, S], S <: Storage[S]](state: ProgramState[W, S]): ProgramState[W, S] = {
    val (Seq(offset, size), stack1) = state.stack.pop(2)
    val (input, mem1) = state.memory.load(offset, size)
    val hash = kec256(input.toArray)
    val ret = UInt256(hash)
    val stack2 = stack1.push(ret)
    state.withStack(stack2).withMemory(mem1).step()
  }

  protected def varGas[W <: WorldStateProxy[W, S], S <: Storage[S]](state: ProgramState[W, S]): UInt256 = {
    val (Seq(offset, size), _) = state.stack.pop(2)
    val memCost = calcMemCost(state.memory.size, offset, size, state.config)
    val shaCost = state.config.feeSchedule(G_sha3word) * wordsForBytes(size)
    memCost + shaCost
  }
}

case object ADDRESS extends ConstOp(0x30)(_.env.ownerAddr.toUInt256)

case object BALANCE extends OpCode(0x31, 1, 1, G_balance) with ConstGas {
  protected def exec[W <: WorldStateProxy[W, S], S <: Storage[S]](state: ProgramState[W, S]): ProgramState[W, S] = {
    val (accountAddress, stack1) = state.stack.pop
    val accountBalance = state.world.getBalance(Address(accountAddress))
    val stack2 = stack1.push(accountBalance)
    state.withStack(stack2).step()
  }
}

case object ORIGIN extends ConstOp(0x32)(_.env.originAddr.toUInt256)

case object CALLER extends ConstOp(0x33)(_.env.callerAddr.toUInt256)

case object CALLVALUE extends ConstOp(0x34)(_.env.value)

case object CALLDATALOAD extends OpCode(0x35, 1, 1, G_verylow) with ConstGas {
  protected def exec[W <: WorldStateProxy[W, S], S <: Storage[S]](state: ProgramState[W, S]): ProgramState[W, S] = {
    val (offset, stack1) = state.stack.pop
    val data = OpCode.sliceBytes(state.inputData, offset.toInt, 32)
    val stack2 = stack1.push(UInt256(data))
    state.withStack(stack2).step()
  }
}

case object CALLDATASIZE extends ConstOp(0x36)(_.inputData.size)

case object CALLDATACOPY extends OpCode(0x37, 3, 0, G_verylow) {
  protected def exec[W <: WorldStateProxy[W, S], S <: Storage[S]](state: ProgramState[W, S]): ProgramState[W, S] = {
    val (Seq(memOffset, dataOffset, size), stack1) = state.stack.pop(3)
    val data = OpCode.sliceBytes(state.inputData, dataOffset.toInt, size.toInt)
    val mem1 = state.memory.store(memOffset, data)
    state.withStack(stack1).withMemory(mem1).step()
  }

  protected def varGas[W <: WorldStateProxy[W, S], S <: Storage[S]](state: ProgramState[W, S]): UInt256 = {
    val (Seq(offset, _, size), _) = state.stack.pop(3)
    val memCost = calcMemCost(state.memory.size, offset, size, state.config)
    val copyCost = state.config.feeSchedule(G_copy) * wordsForBytes(size)
    memCost + copyCost
  }
}

case object CODESIZE extends ConstOp(0x38)(_.env.program.length)

case object CODECOPY extends OpCode(0x39, 3, 0, G_verylow) {
  protected def exec[W <: WorldStateProxy[W, S], S <: Storage[S]](state: ProgramState[W, S]): ProgramState[W, S] = {
    val (Seq(memOffset, codeOffset, size), stack1) = state.stack.pop(3)
    val bytes = state.program.getBytes(codeOffset.toInt, size.toInt)
    val mem1 = state.memory.store(memOffset, bytes)
    state.withStack(stack1).withMemory(mem1).step()
  }

  protected def varGas[W <: WorldStateProxy[W, S], S <: Storage[S]](state: ProgramState[W, S]): UInt256 = {
    val (Seq(offset, _, size), _) = state.stack.pop(3)
    val memCost = calcMemCost(state.memory.size, offset, size, state.config)
    val copyCost = state.config.feeSchedule(G_copy) * wordsForBytes(size)
    memCost + copyCost
  }
}

<<<<<<< HEAD
case object EXTCODESIZE extends OpCode(0x3b, 1, 1, G_extcodesize) with ConstGas {
=======
case object GASPRICE extends ConstOp(0x3a)(_.env.gasPrice)

case object EXTCODESIZE extends OpCode(0x3b, 1, 1, G_extcode) with ConstGas {
>>>>>>> aaad33bf
  protected def exec[W <: WorldStateProxy[W, S], S <: Storage[S]](state: ProgramState[W, S]): ProgramState[W, S] = {
    val (addr, stack1) = state.stack.pop
    val codeSize = state.world.getCode(Address(addr)).size
    val stack2 = stack1.push(UInt256(codeSize))
    state.withStack(stack2).step()
  }
}

case object EXTCODECOPY extends OpCode(0x3c, 4, 0, G_extcodecopy_base_gas) {
  protected def exec[W <: WorldStateProxy[W, S], S <: Storage[S]](state: ProgramState[W, S]): ProgramState[W, S] = {
    val (Seq(address, memOffset, codeOffset, size), stack1) = state.stack.pop(4)
    val codeCopy = OpCode.sliceBytes(state.world.getCode(Address(address)), codeOffset.toInt, size.toInt)
    val mem1 = state.memory.store(memOffset, codeCopy)
    state.withStack(stack1).withMemory(mem1).step()
  }

  protected def varGas[W <: WorldStateProxy[W, S], S <: Storage[S]](state: ProgramState[W, S]): UInt256 = {
    val (Seq(_, memOffset, _, size), _) = state.stack.pop(4)
    val memCost = calcMemCost(state.memory.size, memOffset, size, state.config)
    val copyCost = state.config.feeSchedule(G_copy) * wordsForBytes(size)
    memCost + copyCost
  }
}

case object BLOCKHASH extends OpCode(0x40, 1, 1, G_blockhash) with ConstGas {
  protected def exec[W <: WorldStateProxy[W, S], S <: Storage[S]](state: ProgramState[W, S]): ProgramState[W, S] = {
    val (blockNumber, stack1) = state.stack.pop

    val outOfLimits = state.env.blockHeader.number - blockNumber > 256 || blockNumber >= state.env.blockHeader.number
    val hash = if (outOfLimits) UInt256.Zero else state.world.getBlockHash(blockNumber).getOrElse(UInt256.Zero)

    val stack2 = stack1.push(hash)
    state.withStack(stack2).step()
  }
}

case object COINBASE extends ConstOp(0x41)(s => UInt256(s.env.blockHeader.beneficiary))

case object TIMESTAMP extends ConstOp(0x42)(s => UInt256(s.env.blockHeader.unixTimestamp))

case object NUMBER extends ConstOp(0x43)(s => UInt256(s.env.blockHeader.number))

case object DIFFICULTY extends ConstOp(0x44)(s => UInt256(s.env.blockHeader.difficulty))

case object GASLIMIT extends ConstOp(0x45)(s => UInt256(s.env.blockHeader.gasLimit))

case object POP extends OpCode(0x50, 1, 0, G_base) with ConstGas {
  protected def exec[W <: WorldStateProxy[W, S], S <: Storage[S]](state: ProgramState[W, S]): ProgramState[W, S] = {
    val (_, stack1) = state.stack.pop
    state.withStack(stack1).step()
  }
}

case object MLOAD extends OpCode(0x51, 1, 1, G_verylow) {
  protected def exec[W <: WorldStateProxy[W, S], S <: Storage[S]](state: ProgramState[W, S]): ProgramState[W, S] = {
    val (offset, stack1) = state.stack.pop
    val (word, mem1) = state.memory.load(offset)
    val stack2 = stack1.push(word)
    state.withStack(stack2).withMemory(mem1).step()
  }

  protected def varGas[W <: WorldStateProxy[W, S], S <: Storage[S]](state: ProgramState[W, S]): UInt256 = {
    val (offset, _) = state.stack.pop
    calcMemCost(state.memory.size, offset, UInt256.Size, state.config)
  }
}

case object MSTORE extends OpCode(0x52, 2, 0, G_verylow) {
  protected def exec[W <: WorldStateProxy[W, S], S <: Storage[S]](state: ProgramState[W, S]): ProgramState[W, S] = {
    val (Seq(offset, value), stack1) = state.stack.pop(2)
    val updatedMem = state.memory.store(offset, value)
    state.withStack(stack1).withMemory(updatedMem).step()
  }

  protected def varGas[W <: WorldStateProxy[W, S], S <: Storage[S]](state: ProgramState[W, S]): UInt256 = {
    val (offset, _) = state.stack.pop
    calcMemCost(state.memory.size, offset, UInt256.Size, state.config)
  }
}

case object MSTORE8 extends OpCode(0x53, 2, 0, G_verylow) {
  protected def exec[W <: WorldStateProxy[W, S], S <: Storage[S]](state: ProgramState[W, S]): ProgramState[W, S] = {
    val (Seq(offset, value), stack1) = state.stack.pop(2)
    val valueToByte = (value mod 256).toByte
    val updatedMem = state.memory.store(offset, valueToByte)
    state.withStack(stack1).withMemory(updatedMem).step()
  }

  protected def varGas[W <: WorldStateProxy[W, S], S <: Storage[S]](state: ProgramState[W, S]): UInt256 = {
    val (offset, _) = state.stack.pop
    calcMemCost(state.memory.size, offset, 1)
  }
}

case object SLOAD extends OpCode(0x54, 1, 1, G_sload) with ConstGas {
  protected def exec[W <: WorldStateProxy[W, S], S <: Storage[S]](state: ProgramState[W, S]): ProgramState[W, S] = {
    val (offset, stack1) = state.stack.pop
    val value = state.storage.load(offset)
    val stack2 = stack1.push(value)
    state.withStack(stack2).step()
  }
}

case object SSTORE extends OpCode(0x55, 2, 0, G_zero) {
  protected def exec[W <: WorldStateProxy[W, S], S <: Storage[S]](state: ProgramState[W, S]): ProgramState[W, S] = {
    val (Seq(offset, value), stack1) = state.stack.pop(2)
    val oldValue = state.storage.load(offset)
    val refund = if (value.isZero && !oldValue.isZero) state.config.feeSchedule(R_sclear) else UInt256.Zero
    val updatedStorage = state.storage.store(offset, value)
    state.withStack(stack1).withStorage(updatedStorage).refundGas(refund).step()
  }

  protected def varGas[W <: WorldStateProxy[W, S], S <: Storage[S]](state: ProgramState[W, S]): UInt256 = {
    val (Seq(offset, value), _) = state.stack.pop(2)
    val oldValue = state.storage.load(offset)
    if (oldValue.isZero && !value.isZero) state.config.feeSchedule(G_sset) else state.config.feeSchedule(G_sreset)
  }
}

case object JUMP extends OpCode(0x56, 1, 0, G_mid) with ConstGas {
  protected def exec[W <: WorldStateProxy[W, S], S <: Storage[S]](state: ProgramState[W, S]): ProgramState[W, S] = {
    val (pos, stack1) = state.stack.pop
    val dest = pos.intValue
    if(state.program.validJumpDestinations.contains(dest))
      state.withStack(stack1).goto(dest)
    else
      state.withError(InvalidJump(dest))
  }
}

case object JUMPI extends OpCode(0x57, 2, 0, G_high) with ConstGas {
  protected def exec[W <: WorldStateProxy[W, S], S <: Storage[S]](state: ProgramState[W, S]): ProgramState[W, S] = {
    val (Seq(pos, cond), stack1) = state.stack.pop(2)
    val dest = pos.intValue
    if(cond.isZero)
      state.withStack(stack1).step()
    else if (state.program.validJumpDestinations.contains(dest))
      state.withStack(stack1).goto(dest)
    else
      state.withError(InvalidJump(dest))
  }
}

<<<<<<< HEAD
case object GAS extends ConstOp(0x5a)(state => state.gas - state.config.feeSchedule(G_base))
=======
case object PC extends ConstOp(0x58)(_.pc)

case object MSIZE extends ConstOp(0x59)(_.memory.size)

case object GAS extends ConstOp(0x5a)(_.gas - G_base)
>>>>>>> aaad33bf

case object JUMPDEST extends OpCode(0x5b, 0, 0, G_jumpdest) with ConstGas {
  protected def exec[W <: WorldStateProxy[W, S], S <: Storage[S]](state: ProgramState[W, S]): ProgramState[W, S] = {
    state.step()
  }
}

sealed abstract class PushOp(code: Int) extends OpCode(code, 0, 1, G_verylow) with ConstGas {
  val i: Int = code - 0x60

  protected def exec[W <: WorldStateProxy[W, S], S <: Storage[S]](state: ProgramState[W, S]): ProgramState[W, S] = {
    val n = i + 1
    val bytes = state.program.getBytes(state.pc + 1, n)
    val word = UInt256(bytes)
    val stack1 = state.stack.push(word)
    state.withStack(stack1).step(n + 1)
  }
}

case object PUSH1  extends PushOp(0x60)
case object PUSH2  extends PushOp(0x61)
case object PUSH3  extends PushOp(0x62)
case object PUSH4  extends PushOp(0x63)
case object PUSH5  extends PushOp(0x64)
case object PUSH6  extends PushOp(0x65)
case object PUSH7  extends PushOp(0x66)
case object PUSH8  extends PushOp(0x67)
case object PUSH9  extends PushOp(0x68)
case object PUSH10 extends PushOp(0x69)
case object PUSH11 extends PushOp(0x6a)
case object PUSH12 extends PushOp(0x6b)
case object PUSH13 extends PushOp(0x6c)
case object PUSH14 extends PushOp(0x6d)
case object PUSH15 extends PushOp(0x6e)
case object PUSH16 extends PushOp(0x6f)
case object PUSH17 extends PushOp(0x70)
case object PUSH18 extends PushOp(0x71)
case object PUSH19 extends PushOp(0x72)
case object PUSH20 extends PushOp(0x73)
case object PUSH21 extends PushOp(0x74)
case object PUSH22 extends PushOp(0x75)
case object PUSH23 extends PushOp(0x76)
case object PUSH24 extends PushOp(0x77)
case object PUSH25 extends PushOp(0x78)
case object PUSH26 extends PushOp(0x79)
case object PUSH27 extends PushOp(0x7a)
case object PUSH28 extends PushOp(0x7b)
case object PUSH29 extends PushOp(0x7c)
case object PUSH30 extends PushOp(0x7d)
case object PUSH31 extends PushOp(0x7e)
case object PUSH32 extends PushOp(0x7f)


sealed abstract class DupOp private(code: Int, val i: Int) extends OpCode(code, i + 1, i + 2, G_verylow) with ConstGas {
  def this(code: Int) = this(code, code - 0x80)

  protected def exec[W <: WorldStateProxy[W, S], S <: Storage[S]](state: ProgramState[W, S]): ProgramState[W, S] = {
    val stack1 = state.stack.dup(i)
    state.withStack(stack1).step()
  }
}

case object DUP1  extends DupOp(0x80)
case object DUP2  extends DupOp(0x81)
case object DUP3  extends DupOp(0x82)
case object DUP4  extends DupOp(0x83)
case object DUP5  extends DupOp(0x84)
case object DUP6  extends DupOp(0x85)
case object DUP7  extends DupOp(0x86)
case object DUP8  extends DupOp(0x87)
case object DUP9  extends DupOp(0x88)
case object DUP10 extends DupOp(0x89)
case object DUP11 extends DupOp(0x8a)
case object DUP12 extends DupOp(0x8b)
case object DUP13 extends DupOp(0x8c)
case object DUP14 extends DupOp(0x8d)
case object DUP15 extends DupOp(0x8e)
case object DUP16 extends DupOp(0x8f)


sealed abstract class SwapOp(code: Int, val i: Int) extends OpCode(code, i + 2, i + 2, G_verylow) with ConstGas {
  def this(code: Int) = this(code, code - 0x90)

  protected def exec[W <: WorldStateProxy[W, S], S <: Storage[S]](state: ProgramState[W, S]): ProgramState[W, S] = {
    val stack1 = state.stack.swap(i + 1)
    state.withStack(stack1).step()
  }
}

case object SWAP1  extends SwapOp(0x90)
case object SWAP2  extends SwapOp(0x91)
case object SWAP3  extends SwapOp(0x92)
case object SWAP4  extends SwapOp(0x93)
case object SWAP5  extends SwapOp(0x94)
case object SWAP6  extends SwapOp(0x95)
case object SWAP7  extends SwapOp(0x96)
case object SWAP8  extends SwapOp(0x97)
case object SWAP9  extends SwapOp(0x98)
case object SWAP10 extends SwapOp(0x99)
case object SWAP11 extends SwapOp(0x9a)
case object SWAP12 extends SwapOp(0x9b)
case object SWAP13 extends SwapOp(0x9c)
case object SWAP14 extends SwapOp(0x9d)
case object SWAP15 extends SwapOp(0x9e)
case object SWAP16 extends SwapOp(0x9f)


sealed abstract class LogOp(code: Int, val i: Int) extends OpCode(code, i + 2, 0, G_log) {
  def this(code: Int) = this(code, code - 0xa0)

  protected def exec[W <: WorldStateProxy[W, S], S <: Storage[S]](state: ProgramState[W, S]): ProgramState[W, S] = {
    val (Seq(offset, size, topics @ _*), stack1) = state.stack.pop(delta)
    val (data, memory) = state.memory.load(offset, size)
    val logEntry = TxLogEntry(state.env.ownerAddr, topics.map(_.bytes), data)

    state.withStack(stack1).withMemory(memory).withLog(logEntry).step()
  }

  protected def varGas[W <: WorldStateProxy[W, S], S <: Storage[S]](state: ProgramState[W, S]): UInt256 = {
    val (Seq(offset, size, _*), stack1) = state.stack.pop(delta)
    val memCost = calcMemCost(state.memory.size, offset, size, state.config)
    val logCost = state.config.feeSchedule(G_logdata) * size + i * state.config.feeSchedule(G_logtopic)
    memCost + logCost
  }
}

case object LOG0 extends LogOp(0xa0)
case object LOG1 extends LogOp(0xa1)
case object LOG2 extends LogOp(0xa2)
case object LOG3 extends LogOp(0xa3)
case object LOG4 extends LogOp(0xa4)


sealed abstract class CallOp(code: Int, delta: Int, alpha: Int) extends OpCode(code, delta, alpha, G_zero) {

  protected def exec[W <: WorldStateProxy[W, S], S <: Storage[S]](state: ProgramState[W, S]): ProgramState[W, S] = {
    val (Seq(gas, to, callValue, inOffset, inSize, outOffset, outSize), stack1) = getParams(state)

    val (inputData, mem1) = state.memory.load(inOffset, inSize)
    val endowment = if (this == DELEGATECALL) UInt256.Zero else callValue

    val startGas = {
      val gExtra = gasExtra(state, endowment, Address(to))
      val gCap = gasCap(state, gas, gExtra)
      if (endowment.isZero) gCap else gCap + state.config.feeSchedule(G_callstipend)
    }

    lazy val result = {
      val toAddr = Address(to)

      val (world1, owner, caller) = this match {
        case CALL =>
          val withTransfer = state.world.transfer(state.ownAddress, toAddr, endowment)
          (withTransfer, toAddr, state.ownAddress)

        case CALLCODE =>
          (state.world, state.ownAddress, state.ownAddress)

        case DELEGATECALL =>
          (state.world, state.ownAddress, state.env.callerAddr)
      }

      val env = state.env.copy(
        ownerAddr = owner,
        callerAddr = caller,
        inputData = inputData,
        value = callValue,
        program = Program(world1.getCode(toAddr)),
        callDepth = state.env.callDepth + 1)

      val context: ProgramContext[W, S] = state.context.copy(
        env = env,
        startGas = startGas,
        world = world1)

      VM.run(context)
    }

    val validCall =
      state.env.callDepth < state.config.maxCallDepth &&
      endowment <= state.ownBalance

    if (!validCall || result.error.isDefined) {
      val stack2 = stack1.push(UInt256.Zero)
      val gasAdjustment = if (validCall) UInt256.Zero else -startGas

      state
        .withStack(stack2)
        .withMemory(mem1)
        .spendGas(gasAdjustment)
        .step()

    } else {
      val stack2 = stack1.push(UInt256.One)
      val output = result.returnData.take(outSize.toInt)
      val mem2 = mem1.store(outOffset, output)

      state
        .spendGas(-result.gasRemaining)
        .withStack(stack2)
        .withMemory(mem2)
        .withWorld(result.world)
        .withAddressesToDelete(result.addressesToDelete)
        .step()
    }
  }

  protected def varGas[W <: WorldStateProxy[W, S], S <: Storage[S]](state: ProgramState[W, S]): UInt256 = {
    val (Seq(gas, to, callValue, inOffset, inSize, outOffset, outSize), _) = getParams(state)
    val endowment = if (this == DELEGATECALL) UInt256.Zero else callValue

    val memCostIn = calcMemCost(state.memory.size, inOffset, inSize, state.config)
    val memCostOut = calcMemCost(state.memory.size, outOffset, outSize, state.config)
    val memCost = memCostIn max memCostOut

    // FIXME: these are calculated twice (for gas and exec), especially account existence. Can we do better?
    val gExtra = gasExtra(state, endowment, Address(to))
    val gCap = gasCap(state, gas, gExtra)
    memCost + gCap + gExtra
  }

  private def getParams[W <: WorldStateProxy[W, S], S <: Storage[S]](state: ProgramState[W, S]): (Seq[UInt256], Stack) = {
    val (Seq(gas, to), stack1) = state.stack.pop(2)
    val (value, stack2) = if (this == DELEGATECALL) (state.env.value, stack1) else stack1.pop
    val (Seq(inOffset, inSize, outOffset, outSize), stack3) = stack2.pop(4)
    Seq(gas, to, value, inOffset, inSize, outOffset, outSize) -> stack3
  }

  private def gasCap[W <: WorldStateProxy[W, S], S <: Storage[S]](state: ProgramState[W, S], g: UInt256, gExtra: UInt256): UInt256 = {
    if (state.gas < gExtra)
      g
    else {
      val d = state.gas - gExtra
      val l = d - d / 64
      l min g
    }
  }

  private def gasExtra[W <: WorldStateProxy[W, S], S <: Storage[S]](state: ProgramState[W, S], endowment: UInt256, to: Address): UInt256 = {
    val c_new = if (!state.world.accountExists(to) && this == CALL) state.config.feeSchedule(G_newaccount) else UInt256.Zero
    val c_xfer = if (endowment.isZero) UInt256.Zero else state.config.feeSchedule(G_callvalue)
    state.config.feeSchedule(G_call) + c_xfer + c_new
  }
}

case object CALL extends CallOp(0xf1, 7, 1)
case object CALLCODE extends CallOp(0xf2, 7, 1)
case object DELEGATECALL extends CallOp(0xf4, 6, 1)

case object RETURN extends OpCode(0xf3, 2, 0, G_zero) {
  protected def exec[W <: WorldStateProxy[W, S], S <: Storage[S]](state: ProgramState[W, S]): ProgramState[W, S] = {
    val (Seq(offset, size), stack1) = state.stack.pop(2)
    val (ret, mem1) = state.memory.load(offset, size)
    state.withStack(stack1).withReturnData(ret).withMemory(mem1).halt
  }

  protected def varGas[W <: WorldStateProxy[W, S], S <: Storage[S]](state: ProgramState[W, S]): UInt256 = {
    val (Seq(offset, size), _) = state.stack.pop(2)
    calcMemCost(state.memory.size, offset, size, state.config)
  }
}

case object INVALID extends OpCode(0xfe, 0, 0, G_zero) with ConstGas {
  protected def exec[W <: WorldStateProxy[W, S], S <: Storage[S]](state: ProgramState[W, S]): ProgramState[W, S] =
    state.withError(InvalidOpCode(code))
}

case object SELFDESTRUCT extends OpCode(0xff, 1, 0, G_selfdestruct) {
  protected def exec[W <: WorldStateProxy[W, S], S <: Storage[S]](state: ProgramState[W, S]): ProgramState[W, S] = {
    val (refundDW, stack1) = state.stack.pop
    val refundAddr: Address = Address(refundDW)
    val gasRefund = if (state.addressesToDelete contains state.ownAddress) UInt256.Zero else state.config.feeSchedule(R_selfdestruct)
    val world = state.world.transfer(state.ownAddress, refundAddr, state.ownBalance)
    state
      .withWorld(world)
      .refundGas(gasRefund)
      .withAddressToDelete(state.ownAddress)
      .withStack(stack1)
      .halt
  }

  // Assumes that EIP-161 is not in use on ETC network
  // https://github.com/ethereum/EIPs/issues/161
  // I copied the logic from etc geth
  // https://github.com/ethereumproject/go-ethereum/blob/9fe9368c69f2fb6d7449a4504c71d1af87552957/core/vm/vm.go#L260-L265
  protected def varGas[W <: WorldStateProxy[W, S], S <: Storage[S]](state: ProgramState[W, S]): UInt256 = {
    val (Seq(_, accDW), _) = state.stack.pop(2)
    if (state.world.accountExists(Address(accDW))) UInt256.Zero else state.config.feeSchedule(G_newaccount)
  }
}

// TODO: EIP150 changes, see gasometer.rs, line 150 in parity (USE Key.G_suicide_to_new_account_gas)
case object SELFDESTRUCT_POST_EIP150 extends OpCode(0xff, 1, 0, G_selfdestruct) {
  protected def exec[W <: WorldStateProxy[W, S], S <: Storage[S]](state: ProgramState[W, S]): ProgramState[W, S] = {
    val (refundDW, stack1) = state.stack.pop
    val refundAddr: Address = Address(refundDW)
    val gasRefund = if (state.addressesToDelete contains state.ownAddress) UInt256.Zero else state.config.feeSchedule(R_selfdestruct)
    val world = state.world.transfer(state.ownAddress, refundAddr, state.ownBalance)
    state
      .withWorld(world)
      .refundGas(gasRefund)
      .withAddressToDelete(state.ownAddress)
      .withStack(stack1)
      .halt
  }

  protected def varGas[W <: WorldStateProxy[W, S], S <: Storage[S]](state: ProgramState[W, S]): UInt256 = {
    val (Seq(_, accDW), _) = state.stack.pop(2)
    if (state.world.accountExists(Address(accDW))) UInt256.Zero else state.config.feeSchedule(G_newaccount)
  }
}
<|MERGE_RESOLUTION|>--- conflicted
+++ resolved
@@ -9,7 +9,7 @@
 // scalastyle:off magic.number
 // scalastyle:off number.of.types
 // scalastyle:off method.length
-<<<<<<< HEAD
+// scalastyle:off file.size.limit
 object OpCodes {
 
   val LogOpCodes: List[OpCode] = List(
@@ -54,72 +54,6 @@
     DUP14,
     DUP15,
     DUP16)
-=======
-// scalastyle:off file.size.limit
-object OpCode {
-
-  val opcodes: List[OpCode] = List(
-    STOP,
-    ADD,
-    MUL,
-    SUB,
-    DIV,
-    SDIV,
-    MOD,
-    SMOD,
-    ADDMOD,
-    MULMOD,
-    EXP,
-    SIGNEXTEND,
-
-    LT,
-    GT,
-    SLT,
-    SGT,
-    EQ,
-    ISZERO,
-    AND,
-    OR,
-    XOR,
-    NOT,
-    BYTE,
-
-    SHA3,
-
-    ADDRESS,
-    BALANCE,
-    ORIGIN,
-    CALLER,
-    CALLVALUE,
-    CALLDATALOAD,
-    CALLDATASIZE,
-    CALLDATACOPY,
-    CODESIZE,
-    CODECOPY,
-    GASPRICE,
-    EXTCODESIZE,
-    EXTCODECOPY,
-
-    BLOCKHASH,
-    COINBASE,
-    TIMESTAMP,
-    NUMBER,
-    DIFFICULTY,
-    GASLIMIT,
-
-    POP,
-    MLOAD,
-    MSTORE,
-    MSTORE8,
-    SLOAD,
-    SSTORE,
-    JUMP,
-    JUMPI,
-    PC,
-    MSIZE,
-    GAS,
-    JUMPDEST,
->>>>>>> aaad33bf
 
   val PushOpCodes: List[OpCode] = List(
     PUSH1,
@@ -450,13 +384,9 @@
   }
 }
 
-<<<<<<< HEAD
+case object GASPRICE extends ConstOp(0x3a)(_.env.gasPrice)
+
 case object EXTCODESIZE extends OpCode(0x3b, 1, 1, G_extcodesize) with ConstGas {
-=======
-case object GASPRICE extends ConstOp(0x3a)(_.env.gasPrice)
-
-case object EXTCODESIZE extends OpCode(0x3b, 1, 1, G_extcode) with ConstGas {
->>>>>>> aaad33bf
   protected def exec[W <: WorldStateProxy[W, S], S <: Storage[S]](state: ProgramState[W, S]): ProgramState[W, S] = {
     val (addr, stack1) = state.stack.pop
     val codeSize = state.world.getCode(Address(addr)).size
@@ -537,6 +467,15 @@
   }
 }
 
+case object SLOAD extends OpCode(0x54, 1, 1, G_sload) with ConstGas {
+  protected def exec[W <: WorldStateProxy[W, S], S <: Storage[S]](state: ProgramState[W, S]): ProgramState[W, S] = {
+    val (offset, stack1) = state.stack.pop
+    val value = state.storage.load(offset)
+    val stack2 = stack1.push(value)
+    state.withStack(stack2).step()
+  }
+}
+
 case object MSTORE8 extends OpCode(0x53, 2, 0, G_verylow) {
   protected def exec[W <: WorldStateProxy[W, S], S <: Storage[S]](state: ProgramState[W, S]): ProgramState[W, S] = {
     val (Seq(offset, value), stack1) = state.stack.pop(2)
@@ -547,16 +486,7 @@
 
   protected def varGas[W <: WorldStateProxy[W, S], S <: Storage[S]](state: ProgramState[W, S]): UInt256 = {
     val (offset, _) = state.stack.pop
-    calcMemCost(state.memory.size, offset, 1)
-  }
-}
-
-case object SLOAD extends OpCode(0x54, 1, 1, G_sload) with ConstGas {
-  protected def exec[W <: WorldStateProxy[W, S], S <: Storage[S]](state: ProgramState[W, S]): ProgramState[W, S] = {
-    val (offset, stack1) = state.stack.pop
-    val value = state.storage.load(offset)
-    val stack2 = stack1.push(value)
-    state.withStack(stack2).step()
+    calcMemCost(state.memory.size, offset, 1, state.config)
   }
 }
 
@@ -600,15 +530,11 @@
   }
 }
 
-<<<<<<< HEAD
+case object PC extends ConstOp(0x58)(_.pc)
+
+case object MSIZE extends ConstOp(0x59)(_.memory.size)
+
 case object GAS extends ConstOp(0x5a)(state => state.gas - state.config.feeSchedule(G_base))
-=======
-case object PC extends ConstOp(0x58)(_.pc)
-
-case object MSIZE extends ConstOp(0x59)(_.memory.size)
-
-case object GAS extends ConstOp(0x5a)(_.gas - G_base)
->>>>>>> aaad33bf
 
 case object JUMPDEST extends OpCode(0x5b, 0, 0, G_jumpdest) with ConstGas {
   protected def exec[W <: WorldStateProxy[W, S], S <: Storage[S]](state: ProgramState[W, S]): ProgramState[W, S] = {
