package io.iohk.ethereum.vm

import akka.util.ByteString
import io.iohk.ethereum.utils.BlockchainConfig

// scalastyle:off number.of.methods
// scalastyle:off number.of.types
// scalastyle:off magic.number
object EvmConfig {

  type EvmConfigBuilder = Option[BigInt] => EvmConfig

  val MaxCallDepth: Int = 1024

  val MaxMemory: UInt256 = UInt256(Int.MaxValue) /* used to artificially limit memory usage by incurring maximum gas cost */

  /**
    * returns the evm config that should be used for given block
    */
  def forBlock(blockNumber: BigInt, blockchainConfig: BlockchainConfig): EvmConfig = {
    val transitionBlockToConfigMapping: Map[BigInt, EvmConfigBuilder] = Map(
      blockchainConfig.frontierBlockNumber -> FrontierConfigBuilder,
      blockchainConfig.homesteadBlockNumber -> HomesteadConfigBuilder,
      blockchainConfig.eip150BlockNumber -> PostEIP150ConfigBuilder,
      blockchainConfig.eip160BlockNumber -> PostEIP160ConfigBuilder)

    // highest transition block that is less/equal to `blockNumber`
    val evmConfigBuilder = transitionBlockToConfigMapping
      .filterKeys(_ <= blockNumber)
      .maxBy(_._1)
      ._2
    evmConfigBuilder(blockchainConfig.maxCodeSize)
  }

  val FrontierConfigBuilder: EvmConfigBuilder = maxCodeSize => EvmConfig(
    feeSchedule = new FeeSchedule.FrontierFeeSchedule,
    opCodes = OpCodes.FrontierOpCodes,
    exceptionalFailedCodeDeposit = false,
    subGasCapDivisor = None,
    chargeSelfDestructForNewAccount = false,
<<<<<<< HEAD
    maxCodeSize = maxCodeSize)
=======
    traceInternalTransactions = false)
>>>>>>> 185966e6

  val HomesteadConfigBuilder: EvmConfigBuilder = maxCodeSize => EvmConfig(
    feeSchedule = new FeeSchedule.HomesteadFeeSchedule,
    opCodes = OpCodes.HomesteadOpCodes,
    exceptionalFailedCodeDeposit = true,
    subGasCapDivisor = None,
    chargeSelfDestructForNewAccount = false,
<<<<<<< HEAD
    maxCodeSize = maxCodeSize)
=======
    traceInternalTransactions = false)
>>>>>>> 185966e6

  val PostEIP150ConfigBuilder: EvmConfigBuilder = maxCodeSize => HomesteadConfigBuilder(maxCodeSize).copy(
    feeSchedule = new FeeSchedule.PostEIP150FeeSchedule,
    subGasCapDivisor = Some(64),
    chargeSelfDestructForNewAccount = true)

  val PostEIP160ConfigBuilder: EvmConfigBuilder = maxCodeSize => PostEIP150ConfigBuilder(maxCodeSize).copy(
    feeSchedule = new FeeSchedule.PostEIP160FeeSchedule)
}

case class EvmConfig(
    feeSchedule: FeeSchedule,
    opCodes: List[OpCode],
    exceptionalFailedCodeDeposit: Boolean,
    subGasCapDivisor: Option[Long],
    chargeSelfDestructForNewAccount: Boolean,
<<<<<<< HEAD
    maxCodeSize: Option[BigInt]) {
=======
    traceInternalTransactions: Boolean) {
>>>>>>> 185966e6

  import feeSchedule._
  import EvmConfig._

  val byteToOpCode: Map[Byte, OpCode] =
    opCodes.map(op => op.code -> op).toMap

  /**
    * Calculate gas cost of memory usage. Incur a blocking gas cost if memory usage exceeds reasonable limits.
    *
    * @param memSize  current memory size in bytes
    * @param offset   memory offset to be written/read
    * @param dataSize size of data to be written/read in bytes
    * @return gas cost
    */
  def calcMemCost(memSize: BigInt, offset: BigInt, dataSize: BigInt): BigInt = {
    /** See YP H.1 (222) */
    def c(m: BigInt): BigInt = {
      val a = wordsForBytes(m)
      G_memory * a + a * a / 512
    }

    val memNeeded = if (dataSize == 0) BigInt(0) else offset + dataSize
    if (memNeeded > MaxMemory)
      UInt256.MaxValue / 2
    else if (memNeeded <= memSize)
      0
    else
      c(memNeeded) - c(memSize)
  }

  /**
    * Calculates transaction intrinsic gas. See YP section 6.2
    *
    */
  def calcTransactionIntrinsicGas(txData: ByteString, isContractCreation: Boolean): BigInt = {
    val txDataZero = txData.count(_ == 0)
    val txDataNonZero = txData.length - txDataZero

    txDataZero * G_txdatazero +
      txDataNonZero * G_txdatanonzero +
      (if (isContractCreation) G_txcreate else 0) +
      G_transaction
  }

  /**
    * If the initialization code completes successfully, a final contract-creation cost is paid, the code-deposit cost,
    * proportional to the size of the created contract’s code. See YP equation (96)
    *
    * @param executionResultData Transaction code initialization result
    * @return Calculated gas cost
    */
  def calcCodeDepositCost(executionResultData: ByteString): BigInt =
    G_codedeposit * executionResultData.size

  /**
    * a helper method used for gas adjustment in CALL and CREATE opcode, see YP eq. (224)
    */
  def gasCap(g: BigInt): BigInt =
    subGasCapDivisor.map(d => g - g / d).getOrElse(g)
}

object FeeSchedule {

  class FrontierFeeSchedule extends FeeSchedule {
      override val G_zero = 0
      override val G_base = 2
      override val G_verylow = 3
      override val G_low = 5
      override val G_mid = 8
      override val G_high = 10
      override val G_balance = 20
      override val G_sload = 50
      override val G_jumpdest = 1
      override val G_sset = 20000
      override val G_sreset = 5000
      override val R_sclear = 15000
      override val R_selfdestruct = 24000
      override val G_selfdestruct = 0
      override val G_create = 32000
      override val G_codedeposit = 200
      override val G_call = 40
      override val G_callvalue = 9000
      override val G_callstipend = 2300
      override val G_newaccount = 25000
      override val G_exp = 10
      override val G_expbyte = 10
      override val G_memory = 3
      override val G_txcreate = 0
      override val G_txdatazero = 4
      override val G_txdatanonzero = 68
      override val G_transaction = 21000
      override val G_log = 375
      override val G_logdata = 8
      override val G_logtopic = 375
      override val G_sha3 = 30
      override val G_sha3word = 6
      override val G_copy = 3
      override val G_blockhash = 20
      override val G_extcode = 20
  }

  class HomesteadFeeSchedule extends FrontierFeeSchedule {
    override val G_txcreate = 32000
  }

  class PostEIP150FeeSchedule extends HomesteadFeeSchedule {
    override val G_sload = 200
    override val G_call = 700
    override val G_balance = 400
    override val G_selfdestruct = 5000
    override val G_extcode = 700
  }

  class PostEIP160FeeSchedule extends PostEIP150FeeSchedule {
    override val G_expbyte = 50
  }
}

trait FeeSchedule {
  val G_zero: BigInt
  val G_base: BigInt
  val G_verylow: BigInt
  val G_low: BigInt
  val G_mid: BigInt
  val G_high: BigInt
  val G_balance: BigInt
  val G_sload: BigInt
  val G_jumpdest: BigInt
  val G_sset: BigInt
  val G_sreset: BigInt
  val R_sclear: BigInt
  val R_selfdestruct: BigInt
  val G_selfdestruct: BigInt
  val G_create: BigInt
  val G_codedeposit: BigInt
  val G_call: BigInt
  val G_callvalue: BigInt
  val G_callstipend: BigInt
  val G_newaccount: BigInt
  val G_exp: BigInt
  val G_expbyte: BigInt
  val G_memory: BigInt
  val G_txcreate: BigInt
  val G_txdatazero: BigInt
  val G_txdatanonzero: BigInt
  val G_transaction: BigInt
  val G_log: BigInt
  val G_logdata: BigInt
  val G_logtopic: BigInt
  val G_sha3: BigInt
  val G_sha3word: BigInt
  val G_copy: BigInt
  val G_blockhash: BigInt
  val G_extcode: BigInt
}<|MERGE_RESOLUTION|>--- conflicted
+++ resolved
@@ -38,11 +38,8 @@
     exceptionalFailedCodeDeposit = false,
     subGasCapDivisor = None,
     chargeSelfDestructForNewAccount = false,
-<<<<<<< HEAD
-    maxCodeSize = maxCodeSize)
-=======
+    maxCodeSize = maxCodeSize,
     traceInternalTransactions = false)
->>>>>>> 185966e6
 
   val HomesteadConfigBuilder: EvmConfigBuilder = maxCodeSize => EvmConfig(
     feeSchedule = new FeeSchedule.HomesteadFeeSchedule,
@@ -50,11 +47,8 @@
     exceptionalFailedCodeDeposit = true,
     subGasCapDivisor = None,
     chargeSelfDestructForNewAccount = false,
-<<<<<<< HEAD
-    maxCodeSize = maxCodeSize)
-=======
+    maxCodeSize = maxCodeSize,
     traceInternalTransactions = false)
->>>>>>> 185966e6
 
   val PostEIP150ConfigBuilder: EvmConfigBuilder = maxCodeSize => HomesteadConfigBuilder(maxCodeSize).copy(
     feeSchedule = new FeeSchedule.PostEIP150FeeSchedule,
@@ -71,11 +65,8 @@
     exceptionalFailedCodeDeposit: Boolean,
     subGasCapDivisor: Option[Long],
     chargeSelfDestructForNewAccount: Boolean,
-<<<<<<< HEAD
-    maxCodeSize: Option[BigInt]) {
-=======
+    maxCodeSize: Option[BigInt],
     traceInternalTransactions: Boolean) {
->>>>>>> 185966e6
 
   import feeSchedule._
   import EvmConfig._
