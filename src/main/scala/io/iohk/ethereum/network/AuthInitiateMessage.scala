package io.iohk.ethereum.network

import akka.util.ByteString
import io.iohk.ethereum.crypto._
import org.spongycastle.math.ec.ECPoint

object AuthInitiateMessage {
  val SignatureSize = 65

  def decode(input: Array[Byte]): AuthInitiateMessage = {
    val publicKeyIndex = SignatureSize + 32
    val nonceIndex = publicKeyIndex + 64
    val knownPeerIndex = nonceIndex + 32

<<<<<<< HEAD
  val encodedLength = ECDSASignature.encodedLength+32+64+32+1

  def decode(input: Array[Byte]) = {
=======
>>>>>>> 44d4d0d9
    AuthInitiateMessage(
      signature = ECDSASignature.decode(input.take(SignatureSize)),
      ephemeralPublicHash = ByteString(input.slice(SignatureSize, publicKeyIndex)),
      publicKey = curve.getCurve.decodePoint(Array(4.toByte) ++ input.slice(publicKeyIndex, nonceIndex)),
      nonce = ByteString(input.slice(nonceIndex, knownPeerIndex)),
      knownPeer = input(knownPeerIndex) == 1)
  }
}

case class AuthInitiateMessage(
    signature: ECDSASignature,
    ephemeralPublicHash: ByteString,
    publicKey: ECPoint,
    nonce: ByteString,
    knownPeer: Boolean) {

  lazy val encoded: ByteString = {
    signature.encoded ++
    ephemeralPublicHash ++
    publicKey.getEncoded(false).drop(1) ++
    nonce ++
    ByteString(if (knownPeer) 1.toByte else 0.toByte)
  }

}<|MERGE_RESOLUTION|>--- conflicted
+++ resolved
@@ -5,22 +5,16 @@
 import org.spongycastle.math.ec.ECPoint
 
 object AuthInitiateMessage {
-  val SignatureSize = 65
+  val encodedLength = ECDSASignature.encodedLength + 32 + 64 + 32 + 1
 
   def decode(input: Array[Byte]): AuthInitiateMessage = {
-    val publicKeyIndex = SignatureSize + 32
+    val publicKeyIndex = ECDSASignature.encodedLength + 32
     val nonceIndex = publicKeyIndex + 64
     val knownPeerIndex = nonceIndex + 32
 
-<<<<<<< HEAD
-  val encodedLength = ECDSASignature.encodedLength+32+64+32+1
-
-  def decode(input: Array[Byte]) = {
-=======
->>>>>>> 44d4d0d9
     AuthInitiateMessage(
-      signature = ECDSASignature.decode(input.take(SignatureSize)),
-      ephemeralPublicHash = ByteString(input.slice(SignatureSize, publicKeyIndex)),
+      signature = ECDSASignature.decode(input.take(ECDSASignature.encodedLength)),
+      ephemeralPublicHash = ByteString(input.slice(ECDSASignature.encodedLength, publicKeyIndex)),
       publicKey = curve.getCurve.decodePoint(Array(4.toByte) ++ input.slice(publicKeyIndex, nonceIndex)),
       nonce = ByteString(input.slice(nonceIndex, knownPeerIndex)),
       knownPeer = input(knownPeerIndex) == 1)
