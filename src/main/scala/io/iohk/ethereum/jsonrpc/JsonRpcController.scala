--- conflicted
+++ resolved
@@ -20,11 +20,7 @@
   }
 }
 
-<<<<<<< HEAD
-class JsonRpcController(web3Service: Web3Service, netService: NetService) {
-=======
-class JsonRpcController(web3Service: Web3Service, ethService: EthService) {
->>>>>>> 5b8ab02a
+class JsonRpcController(web3Service: Web3Service, netService: NetService, ethService: EthService) {
 
   import JsonMethodsImplicits._
   import JsonRpcErrors._
@@ -33,13 +29,10 @@
     request.method match {
       case "web3_sha3" => handle[Sha3Request, Sha3Response](web3Service.sha3, request)
       case "web3_clientVersion" => handle[ClientVersionRequest, ClientVersionResponse](web3Service.clientVersion, request)
-<<<<<<< HEAD
       case "net_version" => handle[VersionRequest, VersionResponse](netService.version, request)
       case "net_listening" => handle[ListeningRequest, ListeningResponse](netService.listening, request)
       case "net_peerCount" => handle[PeerCountRequest, PeerCountResponse](netService.peerCount, request)
-=======
-      case "eth_protocolVersion" => handle[ProtocolVersionRequest, ProtocolVersionResponse](ethService.protocolVersion, request)
->>>>>>> 5b8ab02a
+      case "eth_protocolVersion" => handle[ProtocolVersionRequest, ProtocolVersionResponse](ethService.protocolVersion, request)   
       case _ => Future.successful(errorResponse(request, MethodNotFound))
     }
   }
