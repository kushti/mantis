--- conflicted
+++ resolved
@@ -97,12 +97,10 @@
       handle[GetTransactionByBlockHashAndIndexRequest, GetTransactionByBlockHashAndIndexResponse](ethService.getTransactionByBlockHashAndIndexRequest, req)
     case req @ JsonRpcRequest(_, "eth_getUncleByBlockHashAndIndex", _, _) =>
       handle[UncleByBlockHashAndIndexRequest, UncleByBlockHashAndIndexResponse](ethService.getUncleByBlockHashAndIndex, req)
-<<<<<<< HEAD
+    case req @ JsonRpcRequest(_, "eth_accounts", _, _) =>
+      handle[ListAccountsRequest, ListAccountsResponse](personalService.listAccounts, req)
     case req @ JsonRpcRequest(_, "eth_sendRawTransaction", _, _) =>
       handle[SendRawTransactionRequest, SendRawTransactionResponse](ethService.sendRawTransaction, req)
-=======
-    case req @ JsonRpcRequest(_, "eth_accounts", _, _) =>
-      handle[ListAccountsRequest, ListAccountsResponse](personalService.listAccounts, req)
   }
 
   private def handlePersonalRequest: PartialFunction[JsonRpcRequest, Future[JsonRpcResponse]] = {
@@ -114,7 +112,6 @@
 
     case req @ JsonRpcRequest(_, "personal_listAccounts", _, _) =>
       handle[ListAccountsRequest, ListAccountsResponse](personalService.listAccounts, req)
->>>>>>> 7f88ba9f
   }
 
   def handleRequest(request: JsonRpcRequest): Future[JsonRpcResponse] = {
@@ -148,4 +145,4 @@
   private def errorResponse[T](req: JsonRpcRequest, error: JsonRpcError): JsonRpcResponse =
     JsonRpcResponse(req.jsonrpc, None, Some(error), req.id.getOrElse(0))
 
-}
+}