--- conflicted
+++ resolved
@@ -1,9 +1,8 @@
 package io.iohk.ethereum.jsonrpc
 
-import akka.util.ByteString
 import io.iohk.ethereum.domain.Blockchain
 
-<<<<<<< HEAD
+import scala.concurrent.ExecutionContext
 import akka.util.ByteString
 import io.iohk.ethereum.crypto._
 import io.iohk.ethereum.domain.BlockHeader
@@ -11,9 +10,6 @@
 
 import scala.concurrent.Future
 
-=======
-import scala.concurrent.{ExecutionContext, Future}
->>>>>>> 3bc6831b
 
 object EthService {
 
@@ -22,7 +18,15 @@
   case class ProtocolVersionRequest()
   case class ProtocolVersionResponse(value: String)
 
-<<<<<<< HEAD
+  case class TxCountByBlockHashRequest(blockHash: ByteString)
+  case class TxCountByBlockHashResponse(txsQuantity: Option[Int])
+
+  case class BlockByBlockHashRequest(blockHash: ByteString, fullTxs: Boolean)
+  case class BlockByBlockHashResponse(blockResponse: Option[BlockResponse])
+
+  case class UncleByBlockHashAndIndexRequest(blockHash: ByteString, uncleIndex: BigInt)
+  case class UncleByBlockHashAndIndexResponse(uncleBlockResponse: Option[BlockResponse])
+
   case class SubmitHashRateRequest(hashRate: BigInt, id: ByteString)
   case class SubmitHashRateResponse(success: Boolean)
 
@@ -33,46 +37,13 @@
   case class SubmitWorkResponse(success:Boolean)
 }
 
-class EthService(blockGenerator: BlockGenerator) {
-=======
-  case class TxCountByBlockHashRequest(blockHash: ByteString)
-  case class TxCountByBlockHashResponse(txsQuantity: Option[Int])
+class EthService(blockchain: Blockchain, blockGenerator: BlockGenerator) {
 
-  case class BlockByBlockHashRequest(blockHash: ByteString, fullTxs: Boolean)
-  case class BlockByBlockHashResponse(blockResponse: Option[BlockResponse])
-
-  case class UncleByBlockHashAndIndexRequest(blockHash: ByteString, uncleIndex: BigInt)
-  case class UncleByBlockHashAndIndexResponse(uncleBlockResponse: Option[BlockResponse])
-}
-
-class EthService(blockchain: Blockchain) {
-
->>>>>>> 3bc6831b
   import EthService._
 
   def protocolVersion(req: ProtocolVersionRequest): Future[ProtocolVersionResponse] =
     Future.successful(ProtocolVersionResponse(f"0x$CurrentProtocolVersion%x"))
 
-<<<<<<< HEAD
-  def submitHashRate(req: SubmitHashRateRequest): Future[SubmitHashRateResponse] = {
-    //todo do we care about hash rate for now?
-    Future.successful(SubmitHashRateResponse(true))
-  }
-
-  def getWork(req: GetWorkRequest): Future[GetWorkResponse] = {
-    import io.iohk.ethereum.mining.pow.PowCache._
-    val block = blockGenerator.generateBlockForMining()
-    Future.successful(GetWorkResponse(
-      powHeaderHash = ByteString(kec256(BlockHeader.getEncodedWithoutNonce(block.header))),
-      dagSeed = seedForBlock(block.header.number),
-      target = ByteString((BigInt(2).pow(256) / block.header.difficulty).toByteArray)
-    ))
-  }
-
-  def submitWork(req: SubmitWorkRequest): Future[SubmitWorkResponse] = {
-    //todo add logic for including mined block into blockchain
-    Future.successful(SubmitWorkResponse(true))
-=======
   /**
     * Implements the eth_getBlockTransactionCountByHash method that fetches the number of txs that a certain block has.
     *
@@ -122,6 +93,25 @@
     //The block in the response will not have any txs or uncles
     val uncleBlockResponseOpt = uncleHeaderOpt.map { uncleHeader => BlockResponse(blockHeader = uncleHeader, totalDifficulty = totalDifficulty) }
     UncleByBlockHashAndIndexResponse(uncleBlockResponseOpt)
->>>>>>> 3bc6831b
+  }
+
+  def submitHashRate(req: SubmitHashRateRequest): Future[SubmitHashRateResponse] = {
+    //todo do we care about hash rate for now?
+    Future.successful(SubmitHashRateResponse(true))
+  }
+
+  def getWork(req: GetWorkRequest): Future[GetWorkResponse] = {
+    import io.iohk.ethereum.mining.pow.PowCache._
+    val block = blockGenerator.generateBlockForMining()
+    Future.successful(GetWorkResponse(
+      powHeaderHash = ByteString(kec256(BlockHeader.getEncodedWithoutNonce(block.header))),
+      dagSeed = seedForBlock(block.header.number),
+      target = ByteString((BigInt(2).pow(256) / block.header.difficulty).toByteArray)
+    ))
+  }
+
+  def submitWork(req: SubmitWorkRequest): Future[SubmitWorkResponse] = {
+    //todo add logic for including mined block into blockchain
+    Future.successful(SubmitWorkResponse(true))
   }
 }