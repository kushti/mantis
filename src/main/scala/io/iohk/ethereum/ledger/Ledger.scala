--- conflicted
+++ resolved
@@ -20,11 +20,7 @@
     val blockError = validateBlockBeforeExecution(block, blockchain)
     if (blockError.isEmpty) {
       log.debug(s"About to execute txs from block ${block.header}")
-<<<<<<< HEAD
-      val (resultingWorldStateProxy, gasUsed) = executeBlockTransactions(block, blockchain, storages, stateStorage)
-=======
-      val ExecResult(resultingWorldStateProxy, gasUsed, receipts) = executeBlockTransactions(block, storages, stateStorage)
->>>>>>> 4329be9f
+      val ExecResult(resultingWorldStateProxy, gasUsed, receipts) = executeBlockTransactions(block, blockchain, storages, stateStorage)
       log.debug(s"All txs from block ${block.header} were executed")
 
       val worldToPersist = payBlockReward(Config.Blockchain.BlockReward, block, resultingWorldStateProxy)
