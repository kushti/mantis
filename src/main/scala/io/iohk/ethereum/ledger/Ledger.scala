package io.iohk.ethereum.ledger

import akka.util.ByteString
import io.iohk.ethereum.domain._
import io.iohk.ethereum.validators._
import io.iohk.ethereum.ledger.BlockExecutionError.{StateBeforeFailure, TxsExecutionError, ValidationAfterExecError, ValidationBeforeExecError}
import io.iohk.ethereum.ledger.Ledger.{BlockPreparationResult, BlockResult, PC, PR, TxResult}
import io.iohk.ethereum.utils.{BlockchainConfig, Logger}
import io.iohk.ethereum.validators.{BlockValidator, SignedTransactionValidator}
import io.iohk.ethereum.domain.UInt256._
import io.iohk.ethereum.vm._
import org.spongycastle.util.encoders.Hex

import scala.annotation.tailrec

trait Ledger {

  def executeBlock(block: Block, validators: Validators): Either[BlockExecutionError, Seq[Receipt]]

  def prepareBlock(block: Block, validators: Validators): BlockPreparationResult

  def simulateTransaction(stx: SignedTransaction, blockHeader: BlockHeader): TxResult
}

//FIXME: Make Ledger independent of BlockchainImpl, for which it should become independent of WorldStateProxy type
class LedgerImpl(vm: VM, blockchain: BlockchainImpl, blockchainConfig: BlockchainConfig) extends Ledger with Logger {

  val blockRewardCalculator = new BlockRewardCalculator(blockchainConfig.monetaryPolicyConfig)

  def executeBlock(
    block: Block,
    validators: Validators): Either[BlockExecutionError, Seq[Receipt]] = {

    val blockExecResult = for {
      _ <- validateBlockBeforeExecution(block, validators)

      execResult <- executeBlockTransactions(block, validators.signedTransactionValidator)
      BlockResult(resultingWorldStateProxy, gasUsed, receipts) = execResult
      worldToPersist = payBlockReward(block, resultingWorldStateProxy)
      worldPersisted = InMemoryWorldStateProxy.persistState(worldToPersist) //State root hash needs to be up-to-date for validateBlockAfterExecution

      _ <- validateBlockAfterExecution(block, worldPersisted.stateRootHash, receipts, gasUsed, validators.blockValidator)
    } yield receipts

    if(blockExecResult.isRight)
      log.debug(s"Block ${block.header.number} (with hash: ${block.header.hashAsHexString}) executed correctly")
    blockExecResult
  }

  def prepareBlock(
    block: Block,
    validators: Validators): BlockPreparationResult = {

    val parentStateRoot = blockchain.getBlockHeaderByHash(block.header.parentHash).map(_.stateRoot)
    val initialWorld = blockchain.getReadOnlyWorldStateProxy(None, blockchainConfig.accountStartNonce, parentStateRoot)
    val prepared = executePreparedTransactions(block.body.transactionList, initialWorld, block.header, validators.signedTransactionValidator)

    prepared match {
      case (execResult@BlockResult(resultingWorldStateProxy, _, _), txExecuted) =>
        val worldToPersist = payBlockReward(block, resultingWorldStateProxy)
        val worldPersisted = InMemoryWorldStateProxy.persistState(worldToPersist)
        BlockPreparationResult(block.copy(body = block.body.copy(transactionList = txExecuted)), execResult, worldPersisted.stateRootHash)
    }
  }

  /**
    * This function runs transaction
    *
    * @param block
    * @param signedTransactionValidator
    */
  private[ledger] def executeBlockTransactions(
    block: Block,
    signedTransactionValidator: SignedTransactionValidator):
  Either[BlockExecutionError, BlockResult] = {
    val parentStateRoot = blockchain.getBlockHeaderByHash(block.header.parentHash).map(_.stateRoot)
    val initialWorld = blockchain.getWorldStateProxy(block.header.number, blockchainConfig.accountStartNonce, parentStateRoot)

    log.debug(s"About to execute ${block.body.transactionList.size} txs from block ${block.header.number} (with hash: ${block.header.hashAsHexString})")
    val blockTxsExecResult = executeTransactions(block.body.transactionList, initialWorld, block.header, signedTransactionValidator)
    blockTxsExecResult match {
      case Right(_) => log.debug(s"All txs from block ${block.header.hashAsHexString} were executed successfully")
      case Left(error) => log.debug(s"Not all txs from block ${block.header.hashAsHexString} were executed correctly, due to ${error.reason}")
    }
    blockTxsExecResult
  }

  @tailrec
  private[ledger] final def executePreparedTransactions(
    signedTransactions: Seq[SignedTransaction], world: InMemoryWorldStateProxy,
    blockHeader: BlockHeader, signedTransactionValidator: SignedTransactionValidator,
    acumGas: BigInt = 0, acumReceipts: Seq[Receipt] = Nil, executed: Seq[SignedTransaction] = Nil): (BlockResult, Seq[SignedTransaction]) = {

    val result = executeTransactions(signedTransactions, world, blockHeader, signedTransactionValidator, acumGas, acumReceipts)

    result match {
      case Left(TxsExecutionError(stx, StateBeforeFailure(worldState, gas, receipts), reason)) =>
        log.debug(s"failure while preparing block because of $reason in transaction with hash ${stx.hashAsHexString}")
        val txIndex = signedTransactions.indexWhere(tx => tx.hash == stx.hash)
        executePreparedTransactions(signedTransactions.drop(txIndex + 1),
          worldState, blockHeader, signedTransactionValidator, gas, receipts, executed ++ signedTransactions.take(txIndex))
      case Right(br) => (br, executed ++ signedTransactions)
    }
  }

  /**
    * This functions executes all the signed transactions from a block (till one of those executions fails)
    *
    * @param signedTransactions from the block that are left to execute
    * @param world that will be updated by the execution of the signedTransactions
    * @param blockHeader of the block we are currently executing
    * @param signedTransactionValidator used to validate the signed transactions
    * @param acumGas, accumulated gas of the previoulsy executed transactions of the same block
    * @param acumReceipts, accumulated receipts of the previoulsy executed transactions of the same block
    * @return a BlockResult if the execution of all the transactions in the block was successful or a BlockExecutionError
    *         if one of them failed
    */
  @tailrec
  private[ledger] final def executeTransactions(signedTransactions: Seq[SignedTransaction], world: InMemoryWorldStateProxy,
    blockHeader: BlockHeader, signedTransactionValidator: SignedTransactionValidator,
    acumGas: BigInt = 0, acumReceipts: Seq[Receipt] = Nil): Either[TxsExecutionError, BlockResult] =
  signedTransactions match {
    case Nil =>
      Right(BlockResult(worldState = world, gasUsed = acumGas, receipts = acumReceipts))

    case Seq(stx, otherStxs@_*) =>
      val (senderAccount, worldForTx) = world.getAccount(stx.senderAddress).map(a => (a, world))
        .getOrElse(
          (Account.empty(blockchainConfig.accountStartNonce), world.saveAccount(stx.senderAddress, Account.empty(blockchainConfig.accountStartNonce)))
        )
      val upfrontCost = calculateUpfrontCost(stx.tx)
      val validatedStx = signedTransactionValidator.validate(stx, senderAccount, blockHeader, upfrontCost, acumGas)

      validatedStx match {
        case Right(_) =>
          val TxResult(newWorld, gasUsed, logs, _) = executeTransaction(stx, blockHeader, worldForTx)

          val receipt = Receipt(
            postTransactionStateHash = newWorld.stateRootHash,
            cumulativeGasUsed = acumGas + gasUsed,
            logsBloomFilter = BloomFilter.create(logs),
            logs = logs
          )

          log.debug(s"Receipt generated for tx ${stx.hashAsHexString}, $receipt")

          executeTransactions(otherStxs, newWorld, blockHeader, signedTransactionValidator, receipt.cumulativeGasUsed, acumReceipts :+ receipt)
        case Left(error) => Left(TxsExecutionError(stx, StateBeforeFailure(world, acumGas, acumReceipts), error.toString))
      }
  }

  override def simulateTransaction(stx: SignedTransaction, blockHeader: BlockHeader): TxResult = {
    val stateRoot = blockHeader.stateRoot

    val gasLimit = stx.tx.gasLimit
    val config = EvmConfig.forBlock(blockHeader.number, blockchainConfig)

    val world1 = blockchain.getReadOnlyWorldStateProxy(None, blockchainConfig.accountStartNonce, Some(stateRoot))
    val world2 =
      if (world1.getAccount(stx.senderAddress).isEmpty)
        world1.saveAccount(stx.senderAddress, Account.empty(blockchainConfig.accountStartNonce))
      else
        world1

    val worldForTx = updateSenderAccountBeforeExecution(stx, world2)
    val context: PC = prepareProgramContext(stx, blockHeader, worldForTx, config)

    val result = runVM(stx, context, config)

    val totalGasToRefund = calcTotalGasToRefund(stx, result)

    TxResult(result.world, gasLimit - totalGasToRefund, result.logs, result.returnData)
  }

  private[ledger] def executeTransaction(stx: SignedTransaction, blockHeader: BlockHeader, world: InMemoryWorldStateProxy): TxResult = {
    log.debug(s"Transaction ${stx.hashAsHexString} execution start")
    val gasPrice = UInt256(stx.tx.gasPrice)
    val gasLimit = stx.tx.gasLimit
    val config = EvmConfig.forBlock(blockHeader.number, blockchainConfig)

    val checkpointWorldState = updateSenderAccountBeforeExecution(stx, world)
    val context = prepareProgramContext(stx, blockHeader, checkpointWorldState, config)
    val result = runVM(stx, context, config)

    val resultWithErrorHandling: PR =
      if(result.error.isDefined) {
        //Rollback to the world before transfer was done if an error happened
        result.copy(world = checkpointWorldState, addressesToDelete = Set.empty, logs = Nil)
      } else
        result

    val totalGasToRefund = calcTotalGasToRefund(stx, resultWithErrorHandling)
    val executionGasToPayToMiner = gasLimit - totalGasToRefund

    val refundGasFn = pay(stx.senderAddress, (totalGasToRefund * gasPrice).toUInt256) _
    val payMinerForGasFn = pay(Address(blockHeader.beneficiary), (executionGasToPayToMiner * gasPrice).toUInt256) _
    val deleteAccountsFn = deleteAccounts(resultWithErrorHandling.addressesToDelete) _
    val persistStateFn = InMemoryWorldStateProxy.persistState _

    val world2 = (refundGasFn andThen payMinerForGasFn andThen deleteAccountsFn andThen persistStateFn)(resultWithErrorHandling.world)

    log.debug(
      s"""Transaction ${stx.hashAsHexString} execution end. Summary:
         | - Error: ${result.error}.
         | - Total Gas to Refund: $totalGasToRefund
         | - Execution gas paid to miner: $executionGasToPayToMiner""".stripMargin)

    TxResult(world2, gasLimit - totalGasToRefund, resultWithErrorHandling.logs, result.returnData)
  }

  private def validateBlockBeforeExecution(block: Block, validators: Validators): Either[BlockExecutionError, Unit] = {
    val result = for {
      _ <- validators.blockHeaderValidator.validate(block.header, blockchain)
      _ <- validators.blockValidator.validateHeaderAndBody(block.header, block.body)
      _ <- validators.ommersValidator.validate(block.header.number, block.body.uncleNodesList, blockchain)
    } yield ()
    result.left.map(error => ValidationBeforeExecError(error.toString))
  }

  /**
    * This function validates that the various results from execution are consistent with the block. This includes:
    *   - Validating the resulting stateRootHash
    *   - Doing BlockValidator.validateBlockReceipts validations involving the receipts
    *   - Validating the resulting gas used
    *
    * @param block to validate
    * @param stateRootHash from the resulting state trie after executing the txs from the block
    * @param receipts associated with the execution of each of the tx from the block
    * @param gasUsed, accumulated gas used for the execution of the txs from the block
    * @param blockValidator used to validate the receipts with the block
    * @return None if valid else a message with what went wrong
    */
  private[ledger] def validateBlockAfterExecution(block: Block, stateRootHash: ByteString, receipts: Seq[Receipt],
                                                  gasUsed: BigInt, blockValidator: BlockValidator): Either[BlockExecutionError, Unit] = {
    lazy val blockAndReceiptsValidation = blockValidator.validateBlockAndReceipts(block.header, receipts)
    if(block.header.gasUsed != gasUsed)
      Left(ValidationAfterExecError(s"Block has invalid gas used, expected ${block.header.gasUsed} but got $gasUsed"))
    else if(block.header.stateRoot != stateRootHash)
      Left(ValidationAfterExecError(
        s"Block has invalid state root hash, expected ${Hex.toHexString(block.header.stateRoot.toArray)} but got ${Hex.toHexString(stateRootHash.toArray)}")
      )
    else if(blockAndReceiptsValidation.isLeft)
      Left(ValidationAfterExecError(blockAndReceiptsValidation.left.get.toString))
    else
      Right(())
  }

  /**
    * This function updates state in order to pay rewards based on YP section 11.3
    *
    * @param block
    * @param worldStateProxy
    * @return
    */
  private[ledger] def payBlockReward(block: Block, worldStateProxy: InMemoryWorldStateProxy): InMemoryWorldStateProxy = {

    def getAccountToPay(address: Address, ws: InMemoryWorldStateProxy): Account = ws.getAccount(address)
      .getOrElse(Account.empty(blockchainConfig.accountStartNonce))

    val minerAddress = Address(block.header.beneficiary)
    val minerAccount = getAccountToPay(minerAddress, worldStateProxy)
    val minerReward = blockRewardCalculator.calcBlockMinerReward(block.header.number, block.body.uncleNodesList.size)
    val afterMinerReward = worldStateProxy.saveAccount(minerAddress, minerAccount.increaseBalance(UInt256(minerReward)))
    log.debug(s"Paying block ${block.header.number} reward of $minerReward to miner with account address $minerAddress")

    block.body.uncleNodesList.foldLeft(afterMinerReward) { (ws, ommer) =>
      val ommerAddress = Address(ommer.beneficiary)
      val account = getAccountToPay(ommerAddress, ws)
      val ommerReward = blockRewardCalculator.calcOmmerMinerReward(block.header.number, ommer.number)
      log.debug(s"Paying block ${block.header.number} reward of $ommerReward to ommer with account address $ommerAddress")
      ws.saveAccount(ommerAddress, account.increaseBalance(UInt256(ommerReward)))
    }
  }

  /**
    * v0 ≡ Tg (Tx gas limit) * Tp (Tx gas price). See YP equation number (68)
    *
    * @param tx Target transaction
    * @return Upfront cost
    */
  private def calculateUpfrontGas(tx: Transaction): UInt256 = UInt256(tx.gasLimit * tx.gasPrice)

  /**
    * v0 ≡ Tg (Tx gas limit) * Tp (Tx gas price) + Tv (Tx value). See YP equation number (65)
    *
    * @param tx Target transaction
    * @return Upfront cost
    */
  private def calculateUpfrontCost(tx: Transaction): UInt256 =
    UInt256(calculateUpfrontGas(tx) + tx.value)

  /**
    * Increments account nonce by 1 stated in YP equation (69) and
    * Pays the upfront Tx gas calculated as TxGasPrice * TxGasLimit from balance. YP equation (68)
    *
    * @param stx
    * @param worldStateProxy
    * @return
    */
  private def updateSenderAccountBeforeExecution(stx: SignedTransaction, worldStateProxy: InMemoryWorldStateProxy): InMemoryWorldStateProxy = {
    val senderAddress = stx.senderAddress
    val account = worldStateProxy.getGuaranteedAccount(senderAddress)
    worldStateProxy.saveAccount(senderAddress, account.increaseBalance(-calculateUpfrontGas(stx.tx)).increaseNonce)
  }

<<<<<<< HEAD
  private def prepareProgramContext(stx: SignedTransaction, blockHeader: BlockHeader, worldStateProxy: InMemoryWorldStateProxy, config: EvmConfig): PC =
=======
  private[ledger] def prepareProgramContext(stx: SignedTransaction, blockHeader: BlockHeader, worldStateProxy: InMemoryWorldStateProxy,
                                            config: EvmConfig): PC = {
>>>>>>> e8fcd098
    stx.tx.receivingAddress match {
      case None =>
        val address = worldStateProxy.createAddress(creatorAddr = stx.senderAddress)
        val worldAfterInitialisation = worldStateProxy.initialiseAccount(stx.senderAddress, address, UInt256(stx.tx.value))
        ProgramContext(stx, address,  Program(stx.tx.payload), blockHeader, worldAfterInitialisation, config)
      case Some(txReceivingAddress) =>
        val world1 = worldStateProxy.transfer(stx.senderAddress, txReceivingAddress, UInt256(stx.tx.value))
        ProgramContext(stx, txReceivingAddress, Program(world1.getCode(txReceivingAddress)), blockHeader, world1, config)
    }
  }

  private def runVM(stx: SignedTransaction, context: PC, config: EvmConfig): PR = {
    val result: PR = vm.run(context)
    if (stx.tx.isContractInit && result.error.isEmpty)
      saveNewContract(context.env.ownerAddr, result, config)
    else
      result
  }

  private[ledger] def saveNewContract(address: Address, result: PR, config: EvmConfig): PR = {
    val contractCode = result.returnData
    val codeDepositCost = config.calcCodeDepositCost(contractCode)

    val maxCodeSizeExceeded = blockchainConfig.maxCodeSize.exists(codeSizeLimit => contractCode.size > codeSizeLimit)
    val codeStoreOutOfGas = result.gasRemaining < codeDepositCost

    if (maxCodeSizeExceeded || (codeStoreOutOfGas && config.exceptionalFailedCodeDeposit)) {
      // Code size too big or code storage causes out-of-gas with exceptionalFailedCodeDeposit enabled
      result.copy(error = Some(OutOfGas))
    } else if (codeStoreOutOfGas && !config.exceptionalFailedCodeDeposit) {
      // Code storage causes out-of-gas with exceptionalFailedCodeDeposit disabled
      result
    } else {
      // Code storage succeeded
      result.copy(
        gasRemaining = result.gasRemaining - codeDepositCost,
        world = result.world.saveCode(address, result.returnData))
    }
  }

  /**
    * Calculate total gas to be refunded
    * See YP, eq (72)
    */
  private def calcTotalGasToRefund(stx: SignedTransaction, result: PR): BigInt = {
    if (result.error.isDefined)
      0
    else {
      val gasUsed = stx.tx.gasLimit - result.gasRemaining
      result.gasRemaining + (gasUsed / 2).min(result.gasRefund)
    }
  }

  private def pay(address: Address, value: UInt256)(world: InMemoryWorldStateProxy): InMemoryWorldStateProxy = {
    val account = world.getAccount(address).getOrElse(Account.empty(blockchainConfig.accountStartNonce)).increaseBalance(value)
    world.saveAccount(address, account)
  }

  /**
    * Delete all accounts (that appear in SUICIDE list). YP eq (78).
    * The contract storage should be cleared during pruning as nodes could be used in other tries.
    * The contract code is also not deleted as there can be contracts with the exact same code, making it risky to delete
    * the code of an account in case it is shared with another one.
    * FIXME: [EC-242]
    *   Should we delete the storage associated with the deleted accounts?
    *   Should we keep track of duplicated contracts for deletion?
    *
    * @param addressesToDelete
    * @param worldStateProxy
    * @return a worldState equal worldStateProxy except that the accounts from addressesToDelete are deleted
    */
  private[ledger] def deleteAccounts(addressesToDelete: Set[Address])(worldStateProxy: InMemoryWorldStateProxy): InMemoryWorldStateProxy =
    addressesToDelete.foldLeft(worldStateProxy){ case (world, address) => world.deleteAccount(address) }

}

object Ledger {
  type PC = ProgramContext[InMemoryWorldStateProxy, InMemoryWorldStateProxyStorage]
  type PR = ProgramResult[InMemoryWorldStateProxy, InMemoryWorldStateProxyStorage]

  case class BlockResult(worldState: InMemoryWorldStateProxy, gasUsed: BigInt = 0, receipts: Seq[Receipt] = Nil)
  case class BlockPreparationResult(block: Block, blockResult: BlockResult, stateRootHash: ByteString)
  case class TxResult(worldState: InMemoryWorldStateProxy, gasUsed: BigInt, logs: Seq[TxLogEntry], vmReturnData: ByteString)
}

sealed trait BlockExecutionError{
  val reason: String
}

object BlockExecutionError {
  case class ValidationBeforeExecError(reason: String) extends BlockExecutionError
  case class StateBeforeFailure(worldState: InMemoryWorldStateProxy, acumGas: BigInt, acumReceipts: Seq[Receipt])
  case class TxsExecutionError(stx: SignedTransaction, stateBeforeError: StateBeforeFailure, reason: String) extends BlockExecutionError
  case class ValidationAfterExecError(reason: String) extends BlockExecutionError
}


trait BlockPreparationError

case class TxError(reason: String) extends BlockPreparationError<|MERGE_RESOLUTION|>--- conflicted
+++ resolved
@@ -303,12 +303,8 @@
     worldStateProxy.saveAccount(senderAddress, account.increaseBalance(-calculateUpfrontGas(stx.tx)).increaseNonce)
   }
 
-<<<<<<< HEAD
-  private def prepareProgramContext(stx: SignedTransaction, blockHeader: BlockHeader, worldStateProxy: InMemoryWorldStateProxy, config: EvmConfig): PC =
-=======
-  private[ledger] def prepareProgramContext(stx: SignedTransaction, blockHeader: BlockHeader, worldStateProxy: InMemoryWorldStateProxy,
+  private def prepareProgramContext(stx: SignedTransaction, blockHeader: BlockHeader, worldStateProxy: InMemoryWorldStateProxy,
                                             config: EvmConfig): PC = {
->>>>>>> e8fcd098
     stx.tx.receivingAddress match {
       case None =>
         val address = worldStateProxy.createAddress(creatorAddr = stx.senderAddress)
