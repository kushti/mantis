--- conflicted
+++ resolved
@@ -97,16 +97,9 @@
 }
 
 trait EthServiceBuilder {
-<<<<<<< HEAD
-  self: StorageBuilder =>
+  self: StorageBuilder with BlockChainBuilder =>
 
-  lazy val ethService = new EthService(storagesInstance.storages.appStateStorage)
-=======
-
-  self: BlockChainBuilder =>
-
-  lazy val ethService = new EthService(blockchain)
->>>>>>> 3bc6831b
+  lazy val ethService = new EthService(blockchain, storagesInstance.storages.appStateStorage)
 }
 
 trait JSONRpcControllerBuilder {
