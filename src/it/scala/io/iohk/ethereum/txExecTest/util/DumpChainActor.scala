--- conflicted
+++ resolved
@@ -112,14 +112,9 @@
 
       val children = nodes.flatMap {
         case n: BranchNode => n.children.collect { case Some(Left(h)) => h }
-<<<<<<< HEAD
-        case ExtensionNode(_, Left(h)) => Seq(h)
+        case ExtensionNode(_, Left(h), _, _) => Seq(h)
         case _: LeafNode => Seq.empty
-=======
-        case ExtensionNode(_, Left(h), _, _) => Seq(h)
-        case n: LeafNode => Seq.empty
->>>>>>> c1301d95
-        case _ => Seq.empty
+       case _ => Seq.empty
       }
 
       var contractChildren: Seq[ByteString] = Nil
